/*
 * This file is part of Discord4J.
 *
 * Discord4J is free software: you can redistribute it and/or modify
 * it under the terms of the GNU Lesser General Public License as published by
 * the Free Software Foundation, either version 3 of the License, or
 * (at your option) any later version.
 *
 * Discord4J is distributed in the hope that it will be useful,
 * but WITHOUT ANY WARRANTY; without even the implied warranty of
 * MERCHANTABILITY or FITNESS FOR A PARTICULAR PURPOSE. See the
 * GNU Lesser General Public License for more details.
 *
 * You should have received a copy of the GNU Lesser General Public License
 * along with Discord4J. If not, see <http://www.gnu.org/licenses/>.
 */
package discord4j.gateway;

import discord4j.common.GitProperties;
import discord4j.common.LogUtil;
import discord4j.common.ResettableInterval;
import discord4j.common.close.CloseException;
import discord4j.common.close.CloseStatus;
import discord4j.common.close.DisconnectBehavior;
import discord4j.common.operator.RateLimitOperator;
import discord4j.common.retry.ReconnectContext;
import discord4j.common.retry.ReconnectOptions;
import discord4j.common.sinks.EmissionStrategy;
import discord4j.discordjson.json.gateway.*;
import discord4j.discordjson.possible.Possible;
import discord4j.gateway.json.GatewayPayload;
import discord4j.gateway.limiter.PayloadTransformer;
import discord4j.gateway.payload.PayloadReader;
import discord4j.gateway.payload.PayloadWriter;
import discord4j.gateway.retry.*;
import io.netty.buffer.ByteBuf;
import io.netty.util.IllegalReferenceCountException;
import org.reactivestreams.Publisher;
import reactor.core.publisher.Flux;
import reactor.core.publisher.Mono;
import reactor.core.publisher.Sinks;
import reactor.netty.ConnectionObserver;
import reactor.netty.http.client.WebsocketClientSpec;
import reactor.util.Logger;
import reactor.util.Loggers;
import reactor.util.concurrent.Queues;
import reactor.util.context.Context;
import reactor.util.context.ContextView;
import reactor.util.retry.Retry;

import java.nio.charset.StandardCharsets;
import java.time.Duration;
import java.util.HashMap;
import java.util.Map;
import java.util.Objects;
import java.util.Properties;
import java.util.concurrent.atomic.AtomicInteger;
import java.util.concurrent.atomic.AtomicLong;
import java.util.concurrent.atomic.AtomicReference;
import java.util.function.Function;

import static discord4j.common.LogUtil.format;
import static io.netty.handler.codec.http.HttpHeaderNames.USER_AGENT;
import static reactor.core.publisher.Sinks.EmitFailureHandler.FAIL_FAST;
import static reactor.function.TupleUtils.consumer;

/**
 * Represents a Discord WebSocket client, called Gateway, implementing its lifecycle.
 * <p>
 * Keeps track of a single websocket session by wrapping an instance of {@link GatewayWebsocketHandler} each time a
 * new WebSocket connection to Discord is made, therefore only one instance of this class is enough to
 * handle the lifecycle of the Gateway operations, that could span multiple WebSocket sessions over time.
 * <p>
 * Provides automatic reconnecting through a configurable retry policy, allows consumers to receive inbound events
 * through {@link #dispatch()}, mapped payloads through {@link #receiver()} and allows a producer to
 * submit events through {@link #sender()}.
 * <p>
 * Provides sending raw {@link ByteBuf} payloads through {@link #sendBuffer(Publisher)} and receiving raw
 * {@link ByteBuf} payloads mapped in-flight using a specified mapper using {@link #receiver(Function)}.
 */
public class DefaultGatewayClient implements GatewayClient {

    private static final Logger log = Loggers.getLogger(DefaultGatewayClient.class);
    private static final Logger senderLog = Loggers.getLogger("discord4j.gateway.protocol.sender");
    private static final Logger receiverLog = Loggers.getLogger("discord4j.gateway.protocol.receiver");

    // basic properties
    private final GatewayReactorResources reactorResources;
    private final PayloadReader payloadReader;
    private final PayloadWriter payloadWriter;
    private final ReconnectOptions reconnectOptions;
    private final ReconnectContext reconnectContext;
    private final IdentifyOptions identifyOptions;
    private final String token;
    private final GatewayObserver observer;
    private final PayloadTransformer identifyLimiter;
    private final ResettableInterval heartbeatEmitter;
    private final int maxMissedHeartbeatAck;
    private final boolean unpooled;
    private final EmissionStrategy emissionStrategy;

    private final Map<Opcode<?>, PayloadHandler<?>> handlerMap = new HashMap<>();

    /**
     * Payloads coming from the websocket.
     */
    private final Sinks.Many<ByteBuf> receiver;

    /**
     * Payloads that are being sent to the websocket.
     */
    private final Sinks.Many<ByteBuf> sender;

    /**
     * Inbound gateway events from {@code receiver} that are pushed to consumers.
     */
    private final Sinks.Many<Dispatch> dispatch;

    /**
     * Outbound gateway events before they are pushed to {@code sender}.
     */
    private final Sinks.Many<GatewayPayload<?>> outbound;

    /**
     * A companion to {@code outbound} dedicated to collecting Gateway mandatory heartbeats.
     */
    private final Sinks.Many<GatewayPayload<Heartbeat>> heartbeats;

    /**
     * Internal connection state changes are reflected as emissions to this sink.
     */
    private final Sinks.Many<GatewayConnection.State> state;

    // Gateway session state tracking across multiple ws connections
    private final AtomicInteger sequence = new AtomicInteger(0);
    private final AtomicReference<String> sessionId = new AtomicReference<>("");
    private final AtomicLong lastSent = new AtomicLong(0);
    private final AtomicLong lastAck = new AtomicLong(0);
    private final AtomicInteger missedAck = new AtomicInteger(0);
    private volatile long responseTime = 0;

    // References that are changing each time a new ws connection is opened
    private volatile Sinks.One<CloseStatus> disconnectNotifier;
    private volatile GatewayWebsocketHandler sessionHandler;
    private volatile ContextView currentContext;

    /**
     * Initializes a new GatewayClient.
     *
     * @param options the {@link GatewayOptions} to configure this client
     */
    public DefaultGatewayClient(GatewayOptions options) {
        this.token = Objects.requireNonNull(options.getToken());
        this.reactorResources = Objects.requireNonNull(options.getReactorResources());
        this.payloadReader = Objects.requireNonNull(options.getPayloadReader());
        this.payloadWriter = Objects.requireNonNull(options.getPayloadWriter());
        this.reconnectOptions = options.getReconnectOptions();
        this.reconnectContext = new ReconnectContext(
                this.reconnectOptions.getFirstBackoff(), this.reconnectOptions.getMaxBackoffInterval());
        this.identifyOptions = Objects.requireNonNull(options.getIdentifyOptions());
        this.observer = options.getInitialObserver();
        this.identifyLimiter = Objects.requireNonNull(options.getIdentifyLimiter());
        this.maxMissedHeartbeatAck = Math.max(0, options.getMaxMissedHeartbeatAck());
        this.unpooled = options.isUnpooled();
        this.emissionStrategy = options.getEmissionStrategy();

        addHandler(Opcode.DISPATCH, this::handleDispatch);
        addHandler(Opcode.HEARTBEAT, this::handleHeartbeat);
        addHandler(Opcode.RECONNECT, this::handleReconnect);
        addHandler(Opcode.INVALID_SESSION, this::handleInvalidSession);
        addHandler(Opcode.HELLO, this::handleHello);
        addHandler(Opcode.HEARTBEAT_ACK, this::handleHeartbeatAck);

        this.receiver = newEmitterSink();
        this.sender = newEmitterSink();
        this.dispatch = newEmitterSink();
        this.outbound = newEmitterSink();
        this.heartbeats = newEmitterSink();

        this.heartbeatEmitter = new ResettableInterval(this.reactorResources.getTimerTaskScheduler());

        SessionInfo resumeSession = this.identifyOptions.getResumeSession().orElse(null);
        if (resumeSession != null) {
            this.sequence.set(resumeSession.getSequence());
            this.sessionId.set(resumeSession.getId());
            this.state = Sinks.many().replay().latestOrDefault(GatewayConnection.State.START_RESUMING);
        } else {
            this.state = Sinks.many().replay().latestOrDefault(GatewayConnection.State.START_IDENTIFYING);
        }
    }

    private <T extends PayloadData> void addHandler(Opcode<T> op, PayloadHandler<T> handler) {
        handlerMap.put(op, handler);
    }

    private static <T> Sinks.Many<T> newEmitterSink() {
        return Sinks.many().multicast().onBackpressureBuffer(Queues.SMALL_BUFFER_SIZE, false);
    }

    @Override
    public Mono<Void> execute(String gatewayUrl) {
        return Mono.deferContextual(
                context -> {
                    currentContext = context;
                    disconnectNotifier = Sinks.one();
                    lastAck.set(0);
                    lastSent.set(0);
                    missedAck.set(0);

                    Sinks.Empty<Void> ping = Sinks.empty();

                    // Setup the sending logic from multiple sources into one merged Flux
<<<<<<< HEAD
                    Flux<ByteBuf> heartbeatFlux = heartbeats.asFlux()
                            .flatMap(payload -> Flux.from(payloadWriter.write(payload)));
                    Flux<ByteBuf> identifyFlux = outbound.asFlux()
                            .filter(payload -> Opcode.IDENTIFY.equals(payload.getOp()))
                            .delayUntil(payload -> ping.asMono())
                            .flatMap(payload -> Flux.from(payloadWriter.write(payload)))
                            .transform(identifyLimiter);
                    Flux<ByteBuf> payloadFlux = outbound.asFlux()
                            .filter(payload -> !Opcode.IDENTIFY.equals(payload.getOp()))
=======
                    Mono<Void> onConnected = state.filter(s -> s == GatewayConnection.State.CONNECTED).next().then();
                    Flux<ByteBuf> heartbeatFlux =
                            heartbeats.flatMap(payload -> Flux.from(payloadWriter.write(payload)));
                    Flux<ByteBuf> identifyFlux = outbound.filter(payload -> Opcode.IDENTIFY.equals(payload.getOp()))
                            .delayUntil(__ -> ping)
                            .flatMap(payload -> Flux.from(payloadWriter.write(payload)))
                            .transform(identifyLimiter);
                    Flux<ByteBuf> resumeFlux = outbound.filter(payload -> Opcode.RESUME.equals(payload.getOp()))
                            .flatMap(payload -> Flux.from(payloadWriter.write(payload)));
                    Flux<ByteBuf> payloadFlux = outbound.filter(DefaultGatewayClient::isNotStartupPayload)
                            .delayUntil(__ -> onConnected)
>>>>>>> 53201ba2
                            .flatMap(payload -> Flux.from(payloadWriter.write(payload)))
                            .transform(buf -> Flux.merge(buf, sender.asFlux()))
                            .transform(new RateLimitOperator<>(outboundLimiterCapacity(), Duration.ofSeconds(60),
                                    reactorResources.getTimerTaskScheduler(),
                                    reactorResources.getPayloadSenderScheduler()));
                    Flux<ByteBuf> outFlux = Flux.merge(heartbeatFlux, identifyFlux, resumeFlux, payloadFlux)
                            .doOnNext(buf -> logPayload(senderLog, context, buf))
                            .doOnDiscard(ByteBuf.class, DefaultGatewayClient::safeRelease);

                    sessionHandler = new GatewayWebsocketHandler(receiver, outFlux, context);

                    Mono<Void> readyHandler = dispatch.asFlux()
                            .filter(DefaultGatewayClient::isReadyOrResumed)
                            .zipWith(state.asFlux().next().repeat())
                            .doOnNext(consumer((event, currentState) -> {
                                ConnectionObserver.State observerState;
                                if (currentState == GatewayConnection.State.START_IDENTIFYING
                                        || currentState == GatewayConnection.State.START_RESUMING) {
                                    log.info(format(context, "Connected to Gateway"));
                                    emissionStrategy.emitNext(dispatch, GatewayStateChange.connected());
                                    observerState = GatewayObserver.CONNECTED;
                                } else {
                                    log.info(format(context, "Reconnected to Gateway"));
                                    emissionStrategy.emitNext(dispatch,
                                            GatewayStateChange.retrySucceeded(reconnectContext.getAttempts()));
                                    observerState = GatewayObserver.RETRY_SUCCEEDED;
                                }

                                reconnectContext.reset();
                                state.emitNext(GatewayConnection.State.CONNECTED, FAIL_FAST);
                                notifyObserver(observerState);
                            }))
                            .then();

                    // Subscribe the receiver to process and transform the inbound payloads into Dispatch events
                    Mono<Void> receiverFuture = receiver.asFlux()
                            .map(buf -> unpooled ? buf : buf.retain())
                            .doOnNext(buf -> logPayload(receiverLog, context, buf))
                            .flatMap(payloadReader::read)
                            .doOnDiscard(ByteBuf.class, DefaultGatewayClient::safeRelease)
                            .doOnNext(payload -> {
                                if (Opcode.HEARTBEAT_ACK.equals(payload.getOp())) {
                                    ping.emitEmpty(FAIL_FAST);
                                }
                            })
                            .map(this::updateSequence)
                            .flatMap(this::handlePayload)
                            .then();

                    // Subscribe the handler's outbound exchange with our outbound signals
                    // routing completion signals to close the gateway
                    Mono<Void> senderFuture = outbound.asFlux()
                            .doOnComplete(sessionHandler::close)
                            .doOnNext(payload -> {
                                if (Opcode.RECONNECT.equals(payload.getOp())) {
                                    sessionHandler.error(
                                            new GatewayException(context, "Reconnecting due to user action"));
                                }
                            })
                            .then();

                    // Create the heartbeat loop, and subscribe it using the sender sink
                    Mono<Void> heartbeatHandler = heartbeatEmitter.ticks()
                            .flatMap(t -> {
                                long now = System.nanoTime();
                                lastAck.compareAndSet(0, now);
                                long delay = now - lastAck.get();
                                if (lastSent.get() - lastAck.get() > 0) {
                                    if (missedAck.incrementAndGet() > maxMissedHeartbeatAck) {
                                        log.warn(format(context, "Missing heartbeat ACK for {} (tick: {}, seq: {})"),
                                                Duration.ofNanos(delay), t, sequence.get());
                                        sessionHandler.error(new GatewayException(context,
                                                "Reconnecting due to zombie or failed connection"));
                                        return Mono.empty();
                                    }
                                }
                                log.debug(format(context, "Sending heartbeat {} after last ACK"),
                                        Duration.ofNanos(delay));
                                lastSent.set(now);
                                return Mono.just(GatewayPayload.heartbeat(ImmutableHeartbeat.of(sequence.get())));
                            })
                            .doOnNext(tick -> emissionStrategy.emitNext(heartbeats, tick))
                            .then();

                    Mono<Void> httpFuture = reactorResources.getHttpClient()
                            .headers(headers -> headers.add(USER_AGENT, initUserAgent()))
                            .observe(getObserver(context))
                            .websocket(WebsocketClientSpec.builder()
                                    .maxFramePayloadLength(Integer.MAX_VALUE)
                                    .build())
                            .uri(gatewayUrl)
                            .handle(sessionHandler::handle)
                            .contextWrite(LogUtil.clearContext())
                            .flatMap(t2 -> handleClose(t2.getT1(), t2.getT2()))
                            .then();

                    return Mono.zip(httpFuture, readyHandler, receiverFuture, senderFuture, heartbeatHandler)
                            .doOnError(t -> {
                                if (t instanceof ReconnectException) {
                                    log.info(format(context, "{}"), t.getMessage());
                                } else if (t instanceof CloseException || t instanceof GatewayException) {
                                    log.warn(format(context, "{}"), t.toString());
                                } else {
                                    log.error(format(context, "Gateway client error"), t);
                                }
                            })
                            .doOnTerminate(heartbeatEmitter::stop)
                            .doOnCancel(() -> sessionHandler.close())
                            .then();
                })
                .contextWrite(ctx -> ctx.put(LogUtil.KEY_SHARD_ID, identifyOptions.getShardInfo().getIndex()))
                .retryWhen(retryFactory())
                .then(Mono.defer(() -> disconnectNotifier.asMono().then()))
                .doOnSubscribe(s -> {
                    if (disconnectNotifier != null) {
                        throw new IllegalStateException("execute can only be subscribed once");
                    }
                });
    }

    private String initUserAgent() {
        final Properties properties = GitProperties.getProperties();
        final String version = properties.getProperty(GitProperties.APPLICATION_VERSION, "3");
        final String url = properties.getProperty(GitProperties.APPLICATION_URL, "https://discord4j.com");
        return "DiscordBot(" + url + ", " + version + ")";
    }

    private void logPayload(Logger logger, ContextView context, ByteBuf buf) {
        logger.trace(format(context, buf.toString(StandardCharsets.UTF_8)
                .replaceAll("(\"token\": ?\")([A-Za-z0-9._-]*)(\")", "$1hunter2$3")));
    }

    private static boolean isNotStartupPayload(GatewayPayload<?> payload) {
        return !Opcode.IDENTIFY.equals(payload.getOp()) && !Opcode.RESUME.equals(payload.getOp());
    }

    private static boolean isReadyOrResumed(Dispatch d) {
        return Ready.class.isAssignableFrom(d.getClass()) || Resumed.class.isAssignableFrom(d.getClass());
    }

    private GatewayPayload<?> updateSequence(GatewayPayload<?> payload) {
        if (payload.getSequence() != null) {
            sequence.set(payload.getSequence());
            notifyObserver(GatewayObserver.SEQUENCE);
        }
        return payload;
    }

    @SuppressWarnings("unchecked")
    private <T extends PayloadData> Mono<Void> handlePayload(GatewayPayload<T> payload) {
        PayloadHandler<T> handler = (PayloadHandler<T>) handlerMap.get(payload.getOp());
        if (handler == null) {
            log.warn(format(currentContext, "Handler not found from: {}"), payload);
            return Mono.empty();
        }
        return Mono.defer(() -> handler.handle(payload))
                .checkpoint("Dispatch handled for OP " + payload.getOp().getRawOp() +
                        " seq " + payload.getSequence() + " type " + payload.getType());
    }

    private Mono<Void> handleDispatch(GatewayPayload<Dispatch> payload) {
        if (payload.getData() instanceof Ready) {
            String newSessionId = ((Ready) payload.getData()).sessionId();
            sessionId.set(newSessionId);
        }
        if (payload.getData() != null) {
            emissionStrategy.emitNext(dispatch, payload.getData());
        }
        return Mono.empty();
    }

    private Mono<Void> handleHeartbeat(GatewayPayload<Heartbeat> payload) {
        log.debug(format(currentContext, "Received heartbeat"));
        emissionStrategy.emitNext(outbound, GatewayPayload.heartbeat(ImmutableHeartbeat.of(sequence.get())));
        return Mono.empty();
    }

    private Mono<Void> handleReconnect(GatewayPayload<?> payload) {
        sessionHandler.error(new ReconnectException(currentContext, "Reconnecting due to reconnect packet received"));
        return Mono.empty();
    }

    private Mono<Void> handleInvalidSession(GatewayPayload<InvalidSession> payload) {
        if (payload.getData().resumable()) {
            emissionStrategy.emitNext(outbound,
                    GatewayPayload.resume(ImmutableResume.of(token, sessionId.get(), sequence.get())));
        } else {
            sessionHandler.error(new InvalidSessionException(currentContext,
                    "Reconnecting due to non-resumable session invalidation"));
        }
        return Mono.empty();
    }

    private Mono<Void> handleHello(GatewayPayload<Hello> payload) {
        Duration interval = Duration.ofMillis(payload.getData().heartbeatInterval());
        heartbeatEmitter.start(Duration.ZERO, interval);
        return state.asFlux()
                .next()
                .doOnNext(state -> {
                    if (state == GatewayConnection.State.START_RESUMING || state == GatewayConnection.State.RESUMING) {
                        doResume(payload);
                    } else {
                        doIdentify(payload);
                    }
                })
                .then();
    }

    private void doResume(GatewayPayload<Hello> payload) {
        log.debug(format(currentContext, "Resuming Gateway session from {}"), sequence.get());
        emissionStrategy.emitNext(outbound,
                GatewayPayload.resume(ImmutableResume.of(token, sessionId.get(), sequence.get())));
    }

    private void doIdentify(GatewayPayload<Hello> payload) {
        IdentifyProperties props = ImmutableIdentifyProperties.of(System.getProperty("os.name"), "Discord4J",
                "Discord4J");
        Identify identify = Identify.builder()
                .token(token)
                .intents(identifyOptions.getIntents().map(set -> Possible.of(set.getRawValue())).orElse(Possible.absent()))
                .properties(props)
                .compress(false)
                .largeThreshold(identifyOptions.getLargeThreshold())
                .shard(identifyOptions.getShardInfo().asArray())
                .presence(identifyOptions.getInitialStatus().map(Possible::of).orElse(Possible.absent()))
                .guildSubscriptions(identifyOptions.getGuildSubscriptions().map(Possible::of).orElse(Possible.absent()))
                .build();
        log.debug(format(currentContext, "Identifying to Gateway"), sequence.get());
        emissionStrategy.emitNext(outbound, GatewayPayload.identify(identify));
    }

    private Mono<Void> handleHeartbeatAck(GatewayPayload<?> context) {
        responseTime = lastAck.updateAndGet(x -> System.nanoTime()) - lastSent.get();
        missedAck.set(0);
        log.debug(format(currentContext, "Heartbeat acknowledged after {}"), getResponseTime());
        return Mono.empty();
    }

    private Retry retryFactory() {
        return GatewayRetrySpec.create(reconnectOptions, reconnectContext)
                .doBeforeRetry(retry -> {
                    state.emitNext(retry.nextState(), FAIL_FAST);
                    long attempt = retry.iteration();
                    Duration backoff = retry.nextBackoff();
                    log.debug(format(getContextFromException(retry.failure()),
                            "{} in {} (attempts: {})"), retry.nextState(), backoff, attempt);
                    if (retry.iteration() == 1) {
                        if (retry.nextState() == GatewayConnection.State.RESUMING) {
                            emissionStrategy.emitNext(dispatch, GatewayStateChange.retryStarted(backoff));
                            notifyObserver(GatewayObserver.RETRY_STARTED);
                        } else {
                            emissionStrategy.emitNext(dispatch, GatewayStateChange.retryStartedResume(backoff));
                            notifyObserver(GatewayObserver.RETRY_RESUME_STARTED);
                        }
                    } else {
                        emissionStrategy.emitNext(dispatch, GatewayStateChange.retryFailed(attempt - 1, backoff));
                        notifyObserver(GatewayObserver.RETRY_FAILED);
                    }
                    if (retry.nextState() == GatewayConnection.State.RECONNECTING) {
                        emissionStrategy.emitNext(dispatch, GatewayStateChange.sessionInvalidated());
                    }
                });
    }

    private ContextView getContextFromException(Throwable t) {
        if (t instanceof CloseException) {
            return ((CloseException) t).getContext();
        }
        if (t instanceof GatewayException) {
            return ((GatewayException) t).getContext();
        }
        return Context.empty();
    }

    private Mono<CloseStatus> handleClose(DisconnectBehavior sourceBehavior, CloseStatus closeStatus) {
        return Mono.deferContextual(ctx -> {
            DisconnectBehavior behavior;
            if (GatewayRetrySpec.NON_RETRYABLE_STATUS_CODES.contains(closeStatus.getCode())) {
                // non-retryable close codes are non-transient errors therefore stopping is the only choice
                behavior = DisconnectBehavior.stop(sourceBehavior.getCause());
            } else {
                behavior = sourceBehavior;
            }
            log.debug(format(ctx, "Closing and {} with status {}"), behavior, closeStatus);
            state.emitNext(GatewayConnection.State.DISCONNECTING, FAIL_FAST);
            heartbeatEmitter.stop();

            if (behavior.getAction() == DisconnectBehavior.Action.STOP_ABRUPTLY) {
                emissionStrategy.emitNext(dispatch, GatewayStateChange.disconnectedResume());
                notifyObserver(GatewayObserver.DISCONNECTED_RESUME);
            } else if (behavior.getAction() == DisconnectBehavior.Action.STOP) {
                emissionStrategy.emitNext(dispatch, GatewayStateChange.disconnected(sourceBehavior, closeStatus));
                sequence.set(0);
                sessionId.set("");
                notifyObserver(GatewayObserver.DISCONNECTED);
            }

            switch (behavior.getAction()) {
                case STOP_ABRUPTLY:
                case STOP:
                    reconnectContext.clear();
                    responseTime = 0;
                    lastSent.set(0);
                    lastAck.set(0);
                    state.emitNext(GatewayConnection.State.DISCONNECTED, FAIL_FAST);
                    if (behavior.getCause() != null) {
                        return Mono.just(new CloseException(closeStatus, ctx, behavior.getCause()))
                                .flatMap(ex -> {
                                    disconnectNotifier.emitError(ex, FAIL_FAST);
                                    return Mono.error(ex);
                                });
                    }
                    return Mono.just(closeStatus)
                            .doOnNext(status -> disconnectNotifier.emitValue(closeStatus, FAIL_FAST));
                case RETRY_ABRUPTLY:
                case RETRY:
                default:
                    return Mono.error(new CloseException(closeStatus, ctx, behavior.getCause()));
            }
        });
    }

    private ConnectionObserver getObserver(ContextView context) {
        return (connection, newState) -> {
            log.debug(format(context, "{} {}"), newState, connection);
            notifyObserver(newState);
        };
    }

    private void notifyObserver(ConnectionObserver.State state) {
        observer.onStateChange(state, this);
    }

    @Override
    public Mono<CloseStatus> close(boolean allowResume) {
        return Mono.defer(() -> {
            if (sessionHandler == null || disconnectNotifier == null) {
                return Mono.error(new IllegalStateException("Gateway client is not active!"));
            }
            if (allowResume) {
                sessionHandler.close(DisconnectBehavior.stopAbruptly(null));
            } else {
                sessionHandler.close(DisconnectBehavior.stop(null));
            }
            return disconnectNotifier.asMono();
        });
    }

    @Override
    public Flux<Dispatch> dispatch() {
        return dispatch.asFlux();
    }

    @Override
    public Flux<GatewayPayload<?>> receiver() {
        return receiver(payloadReader::read);
    }

    @Override
    public <T> Flux<T> receiver(Function<ByteBuf, Publisher<? extends T>> mapper) {
        return receiver.asFlux()
                .map(ByteBuf::retainedDuplicate)
                .doOnDiscard(ByteBuf.class, DefaultGatewayClient::safeRelease)
                .flatMap(mapper);
    }

    private static void safeRelease(ByteBuf buf) {
        if (buf.refCnt() > 0) {
            try {
                buf.release();
            } catch (IllegalReferenceCountException e) {
                if (log.isDebugEnabled()) {
                    log.debug("", e);
                }
            }
        }
    }

    @Override
    public Sinks.Many<GatewayPayload<?>> sender() {
        return outbound;
    }

    @Override
    public Mono<Void> sendBuffer(Publisher<ByteBuf> publisher) {
        return Flux.from(publisher).doOnNext(buf -> emissionStrategy.emitNext(sender, buf)).then();
    }

    @Override
    public int getShardCount() {
        return identifyOptions.getShardInfo().getCount();
    }

    @Override
    public String getSessionId() {
        return sessionId.get();
    }

    @Override
    public int getSequence() {
        return sequence.get();
    }

    @Override
    public Flux<GatewayConnection.State> stateEvents() {
        return state.asFlux();
    }

    @Override
    public Mono<Boolean> isConnected() {
        return state.asFlux().next()
                .filter(s -> s == GatewayConnection.State.CONNECTED)
                .hasElement()
                .defaultIfEmpty(false);
    }

    @Override
    public Duration getResponseTime() {
        return Duration.ofNanos(responseTime);
    }

    /**
     * JVM property that allows modifying the number of outbound payloads permitted before activating the
     * rate-limiter and delaying every following payload for 60 seconds. Default value: 115 permits
     */
    private static final String OUTBOUND_CAPACITY_PROPERTY = "discord4j.gateway.outbound.capacity";

    private int outboundLimiterCapacity() {
        String capacityValue = System.getProperty(OUTBOUND_CAPACITY_PROPERTY);
        if (capacityValue != null) {
            try {
                int capacity = Integer.parseInt(capacityValue);
                log.info("Overriding default outbound limiter capacity: {}", capacity);
                return capacity;
            } catch (NumberFormatException e) {
                log.warn("Invalid custom outbound limiter capacity: {}", capacityValue);
            }
        }
        return 115;
    }
}<|MERGE_RESOLUTION|>--- conflicted
+++ resolved
@@ -210,29 +210,20 @@
                     Sinks.Empty<Void> ping = Sinks.empty();
 
                     // Setup the sending logic from multiple sources into one merged Flux
-<<<<<<< HEAD
+                    Mono<Void> onConnected = state.asFlux().filter(s -> s == GatewayConnection.State.CONNECTED).next().then();
                     Flux<ByteBuf> heartbeatFlux = heartbeats.asFlux()
                             .flatMap(payload -> Flux.from(payloadWriter.write(payload)));
                     Flux<ByteBuf> identifyFlux = outbound.asFlux()
                             .filter(payload -> Opcode.IDENTIFY.equals(payload.getOp()))
-                            .delayUntil(payload -> ping.asMono())
+                            .delayUntil(__ -> ping.asMono())
                             .flatMap(payload -> Flux.from(payloadWriter.write(payload)))
                             .transform(identifyLimiter);
+                    Flux<ByteBuf> resumeFlux = outbound.asFlux()
+                            .filter(payload -> Opcode.RESUME.equals(payload.getOp()))
+                            .flatMap(payload -> Flux.from(payloadWriter.write(payload)));
                     Flux<ByteBuf> payloadFlux = outbound.asFlux()
-                            .filter(payload -> !Opcode.IDENTIFY.equals(payload.getOp()))
-=======
-                    Mono<Void> onConnected = state.filter(s -> s == GatewayConnection.State.CONNECTED).next().then();
-                    Flux<ByteBuf> heartbeatFlux =
-                            heartbeats.flatMap(payload -> Flux.from(payloadWriter.write(payload)));
-                    Flux<ByteBuf> identifyFlux = outbound.filter(payload -> Opcode.IDENTIFY.equals(payload.getOp()))
-                            .delayUntil(__ -> ping)
-                            .flatMap(payload -> Flux.from(payloadWriter.write(payload)))
-                            .transform(identifyLimiter);
-                    Flux<ByteBuf> resumeFlux = outbound.filter(payload -> Opcode.RESUME.equals(payload.getOp()))
-                            .flatMap(payload -> Flux.from(payloadWriter.write(payload)));
-                    Flux<ByteBuf> payloadFlux = outbound.filter(DefaultGatewayClient::isNotStartupPayload)
+                            .filter(DefaultGatewayClient::isNotStartupPayload)
                             .delayUntil(__ -> onConnected)
->>>>>>> 53201ba2
                             .flatMap(payload -> Flux.from(payloadWriter.write(payload)))
                             .transform(buf -> Flux.merge(buf, sender.asFlux()))
                             .transform(new RateLimitOperator<>(outboundLimiterCapacity(), Duration.ofSeconds(60),
