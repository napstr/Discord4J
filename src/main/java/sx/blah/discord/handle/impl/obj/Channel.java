package sx.blah.discord.handle.impl.obj;

import org.apache.http.HttpEntity;
import org.apache.http.entity.ContentType;
import org.apache.http.entity.StringEntity;
import org.apache.http.entity.mime.MultipartEntityBuilder;
import org.apache.http.message.BasicNameValuePair;
import sx.blah.discord.Discord4J;
import sx.blah.discord.api.IDiscordClient;
import sx.blah.discord.api.internal.DiscordClientImpl;
import sx.blah.discord.api.internal.DiscordEndpoints;
import sx.blah.discord.api.internal.DiscordUtils;
import sx.blah.discord.api.internal.Requests;
import sx.blah.discord.handle.impl.events.ChannelUpdateEvent;
import sx.blah.discord.handle.impl.events.MessageSendEvent;
import sx.blah.discord.handle.obj.*;
import sx.blah.discord.json.generic.PermissionOverwrite;
import sx.blah.discord.json.requests.ChannelEditRequest;
import sx.blah.discord.json.requests.InviteRequest;
import sx.blah.discord.json.requests.MessageRequest;
import sx.blah.discord.json.responses.ChannelResponse;
import sx.blah.discord.json.responses.ExtendedInviteResponse;
import sx.blah.discord.json.responses.MessageResponse;
import sx.blah.discord.util.*;

import java.io.*;
import java.util.*;
import java.util.concurrent.atomic.AtomicBoolean;
import java.util.stream.Collectors;

public class Channel implements IChannel {

	/**
	 * User-friendly channel name (e.g. "general")
	 */
	protected volatile String name;

	/**
	 * Channel ID.
	 */
	protected final String id;

	/**
	 * Messages that have been sent into this channel
	 */
	protected final MessageList messages;

	/**
	 * Indicates whether or not this channel is a PM channel.
	 */
	protected volatile boolean isPrivate;

	/**
	 * The guild this channel belongs to.
	 */
	protected final IGuild parent;

	/**
	 * The channel's topic message.
	 */
	protected volatile String topic;

	/**
	 * Whether the bot should send out a typing status
	 */
	private AtomicBoolean isTyping = new AtomicBoolean(false);

	/**
	 * Manages all TimerTasks which send typing statuses.
	 */
	protected static final Timer typingTimer = new Timer("Typing Status Timer", true);

	/**
	 * 10 seconds, the time it takes for one typing status to "wear off".
	 */
	protected static final long TIME_FOR_TYPE_STATUS = 10000;

	/**
	 * The position of this channel in the channel list.
	 */
	protected volatile int position;

	/**
	 * The permission overrides for users (key = user id).
	 */
	protected final Map<String, PermissionOverride> userOverrides;

	/**
	 * The permission overrides for roles (key = role id).
	 */
	protected final Map<String, PermissionOverride> roleOverrides;

	/**
	 * The client that created this object.
	 */
	protected final IDiscordClient client;

	public Channel(IDiscordClient client, String name, String id, IGuild parent, String topic, int position, Map<String, PermissionOverride> roleOverrides, Map<String, PermissionOverride> userOverrides) {
		this.client = client;
		this.name = name;
		this.id = id;
		this.parent = parent;
		this.isPrivate = false;
		this.topic = topic;
		this.position = position;
		this.roleOverrides = roleOverrides;
		this.userOverrides = userOverrides;
		if (!(this instanceof IVoiceChannel))
			this.messages = new MessageList(client, this, MessageList.MESSAGE_CHUNK_COUNT);
		else
			this.messages = null;
	}


	@Override
	public String getName() {
		return name;
	}

	/**
	 * Sets the CACHED name of the channel.
	 *
	 * @param name The name.
	 */
	public void setName(String name) {
		this.name = name;
	}

	@Override
	public String getID() {
		return id;
	}

	@Override
	public MessageList getMessages() {
		return messages;
	}

	@Override
	public IMessage getMessageByID(String messageID) {
		if (messages == null)
			return null;

		return messages.get(messageID);
	}

	@Override
	public IGuild getGuild() {
		return parent;
	}

	@Override
	public boolean isPrivate() {
		return isPrivate;
	}

	@Override
	public String getTopic() {
		return topic;
	}

	/**
	 * Sets the CACHED topic for the channel.
	 *
	 * @param topic The new channel topic
	 */
	public void setTopic(String topic) {
		this.topic = topic;
	}

	@Override
	public String mention() {
		return "<#" + this.getID() + ">";
	}

	@Override
	public IMessage sendMessage(String content) throws MissingPermissionsException, RateLimitException, DiscordException {
		return sendMessage(content, false);
	}

	@Override
	public IMessage sendMessage(String content, boolean tts) throws MissingPermissionsException, RateLimitException, DiscordException {
		DiscordUtils.checkPermissions(client, this, EnumSet.of(Permissions.SEND_MESSAGES));

		if (client.isReady()) {
//            content = DiscordUtils.escapeString(content);

<<<<<<< HEAD
			MessageResponse response = DiscordUtils.GSON.fromJson(Requests.POST.makeRequest(DiscordEndpoints.CHANNELS + id + "/messages",
=======
			MessageResponse response = DiscordUtils.GSON.fromJson(((DiscordClientImpl) client).REQUESTS.POST.makeRequest(DiscordEndpoints.CHANNELS+id+"/messages",
>>>>>>> 44f70245
					new StringEntity(DiscordUtils.GSON.toJson(new MessageRequest(content, new String[0], tts)), "UTF-8"),
					new BasicNameValuePair("authorization", client.getToken()),
					new BasicNameValuePair("content-type", "application/json")), MessageResponse.class);

			if (response.id == null) //Message didn't send
				throw new DiscordException("Message was unable to be sent.");

			return DiscordUtils.getMessageFromJSON(client, this, response);

		} else {
			Discord4J.LOGGER.error(LogMarkers.HANDLE, "Bot has not signed in yet!");
			return null;
		}
	}

	@Override
	public IMessage sendFile(InputStream stream, String filename, String content) throws IOException, MissingPermissionsException, RateLimitException, DiscordException {
		DiscordUtils.checkPermissions(client, this, EnumSet.of(Permissions.SEND_MESSAGES, Permissions.ATTACH_FILES));

		if (client.isReady()) {
			InputStream is = new BufferedInputStream(stream);
			MultipartEntityBuilder builder = MultipartEntityBuilder.create()
					.addBinaryBody("file", is, ContentType.APPLICATION_OCTET_STREAM, filename);

			if (content != null)
				builder.addTextBody("content", content);

			HttpEntity fileEntity = builder.build();
<<<<<<< HEAD
			MessageResponse response = DiscordUtils.GSON.fromJson(Requests.POST.makeRequest(
					DiscordEndpoints.CHANNELS + id + "/messages",
=======
			MessageResponse response = DiscordUtils.GSON.fromJson(((DiscordClientImpl) client).REQUESTS.POST.makeRequest(
					DiscordEndpoints.CHANNELS+id+"/messages",
>>>>>>> 44f70245
					fileEntity, new BasicNameValuePair("authorization", client.getToken())), MessageResponse.class);

			if (response.id == null) //Message didn't send
				throw new DiscordException("Message was unable to be sent.");

			IMessage message = DiscordUtils.getMessageFromJSON(client, this, response);
			client.getDispatcher().dispatch(new MessageSendEvent(message));
			return message;
		} else {
			Discord4J.LOGGER.error(LogMarkers.HANDLE, "Bot has not signed in yet!");
			return null;
		}
	}

	@Override
	public IMessage sendFile(InputStream stream, String filename) throws IOException, MissingPermissionsException, RateLimitException, DiscordException {
		return sendFile(stream, filename, null);
	}

	@Override
	public IMessage sendFile(File file, String content) throws IOException, MissingPermissionsException, RateLimitException, DiscordException {
		InputStream stream = new FileInputStream(file);
		return sendFile(stream, file.getName(), content);
	}

	@Override
	public IMessage sendFile(File file) throws IOException, MissingPermissionsException, RateLimitException, DiscordException {
		return sendFile(file, null);
	}

	@Override
	public IInvite createInvite(int maxAge, int maxUses, boolean temporary) throws MissingPermissionsException, RateLimitException, DiscordException {
		DiscordUtils.checkPermissions(client, this, EnumSet.of(Permissions.CREATE_INVITE));

		if (!client.isReady()) {
			Discord4J.LOGGER.error(LogMarkers.HANDLE, "Bot has not signed in yet!");
			return null;
		}

		try {
<<<<<<< HEAD
			ExtendedInviteResponse response = DiscordUtils.GSON.fromJson(Requests.POST.makeRequest(DiscordEndpoints.CHANNELS + getID() + "/invites",
=======
			ExtendedInviteResponse response = DiscordUtils.GSON.fromJson(((DiscordClientImpl) client).REQUESTS.POST.makeRequest(DiscordEndpoints.CHANNELS+getID()+"/invites",
>>>>>>> 44f70245
					new StringEntity(DiscordUtils.GSON.toJson(new InviteRequest(maxAge, maxUses, temporary))),
					new BasicNameValuePair("authorization", client.getToken()),
					new BasicNameValuePair("content-type", "application/json")), ExtendedInviteResponse.class);

			return DiscordUtils.getInviteFromJSON(client, response);
		} catch (UnsupportedEncodingException e) {
			Discord4J.LOGGER.error(LogMarkers.HANDLE, "Discord4J Internal Exception", e);
		}

		return null;
	}

	@Override
	public synchronized void toggleTypingStatus() {
		setTypingStatus(!this.isTyping.get());
	}

	@Override
	public void setTypingStatus(boolean typing) {
		isTyping.set(typing);

		if (isTyping.get())
			typingTimer.scheduleAtFixedRate(new TimerTask() {
				@Override
				public void run() {
					if (!isTyping.get()) {
						this.cancel();
						return;
					}
					try {
						Requests.POST.makeRequest(DiscordEndpoints.CHANNELS + getID() + "/typing",
								new BasicNameValuePair("authorization", client.getToken()));
					} catch (RateLimitException | DiscordException e) {
						Discord4J.LOGGER.error(LogMarkers.HANDLE, "Discord4J Internal Exception", e);
					}
				}
<<<<<<< HEAD
			}, 0, TIME_FOR_TYPE_STATUS);
=======
				try {
					((DiscordClientImpl) client).REQUESTS.POST.makeRequest(DiscordEndpoints.CHANNELS+getID()+"/typing",
							new BasicNameValuePair("authorization", client.getToken()));
				} catch (RateLimitException | DiscordException e) {
					Discord4J.LOGGER.error(LogMarkers.HANDLE, "Discord4J Internal Exception", e);
				}
			}
		}, 0, TIME_FOR_TYPE_STATUS);
>>>>>>> 44f70245
	}

	@Override
	public synchronized boolean getTypingStatus() {
		return isTyping.get();
	}

	private void edit(Optional<String> name, Optional<Integer> position, Optional<String> topic) throws DiscordException, MissingPermissionsException, RateLimitException {
		DiscordUtils.checkPermissions(client, this, EnumSet.of(Permissions.MANAGE_CHANNEL, Permissions.MANAGE_CHANNELS));

		String newName = name.orElse(this.name);
		int newPosition = position.orElse(this.position);
		String newTopic = topic.orElse(this.topic);

		if (newName == null || newName.length() < 2 || newName.length() > 100)
			throw new DiscordException("Channel name can only be between 2 and 100 characters!");

		try {
<<<<<<< HEAD
			ChannelResponse response = DiscordUtils.GSON.fromJson(Requests.PATCH.makeRequest(DiscordEndpoints.CHANNELS + id,
=======
			ChannelResponse response = DiscordUtils.GSON.fromJson(((DiscordClientImpl) client).REQUESTS.PATCH.makeRequest(DiscordEndpoints.CHANNELS+id,
>>>>>>> 44f70245
					new StringEntity(DiscordUtils.GSON.toJson(new ChannelEditRequest(newName, newPosition, newTopic))),
					new BasicNameValuePair("authorization", client.getToken()),
					new BasicNameValuePair("content-type", "application/json")), ChannelResponse.class);

			IChannel oldChannel = copy();
			IChannel newChannel = DiscordUtils.getChannelFromJSON(client, getGuild(), response);

			client.getDispatcher().dispatch(new ChannelUpdateEvent(oldChannel, newChannel));
		} catch (UnsupportedEncodingException e) {
			Discord4J.LOGGER.error(LogMarkers.HANDLE, "Discord4J Internal Exception", e);
		}
	}

	@Override
	public void changeName(String name) throws RateLimitException, DiscordException, MissingPermissionsException {
		edit(Optional.of(name), Optional.empty(), Optional.empty());
	}

	@Override
	public void changePosition(int position) throws RateLimitException, DiscordException, MissingPermissionsException {
		edit(Optional.empty(), Optional.of(position), Optional.empty());
	}

	@Override
	public void changeTopic(String topic) throws RateLimitException, DiscordException, MissingPermissionsException {
		edit(Optional.empty(), Optional.empty(), Optional.of(topic));
	}

	@Override
	public int getPosition() {
		return position;
	}

	/**
	 * Sets the CACHED position of the channel.
	 *
	 * @param position The position.
	 */
	public void setPosition(int position) {
		this.position = position;
	}

	@Override
	public void delete() throws MissingPermissionsException, RateLimitException, DiscordException {
		DiscordUtils.checkPermissions(client, this, EnumSet.of(Permissions.MANAGE_CHANNELS));

<<<<<<< HEAD
		Requests.DELETE.makeRequest(DiscordEndpoints.CHANNELS + id,
=======
		((DiscordClientImpl) client).REQUESTS.DELETE.makeRequest(DiscordEndpoints.CHANNELS+id,
>>>>>>> 44f70245
				new BasicNameValuePair("authorization", client.getToken()));
	}

	@Override
	public Map<String, PermissionOverride> getUserOverrides() {
		return userOverrides;
	}

	@Override
	public Map<String, PermissionOverride> getRoleOverrides() {
		return roleOverrides;
	}

	@Override
	public EnumSet<Permissions> getModifiedPermissions(IUser user) {
		if (isPrivate || getGuild().getOwnerID().equals(user.getID()))
			return EnumSet.allOf(Permissions.class);

		List<IRole> roles = user.getRolesForGuild(parent);
		EnumSet<Permissions> permissions = EnumSet.noneOf(Permissions.class);

		roles.stream()
				.map(this::getModifiedPermissions)
				.flatMap(EnumSet::stream)
				.filter(p -> !permissions.contains(p))
				.forEach(permissions::add);

		PermissionOverride override = getUserOverrides().get(user.getID());
		List<PermissionOverride> overrideRoles = roles.stream()
				.filter(r -> roleOverrides.containsKey(r.getID()))
				.map(role -> roleOverrides.get(role.getID()))
				.collect(Collectors.toList());
		Collections.reverse(overrideRoles);
		for (PermissionOverride roleOverride : overrideRoles) {
			permissions.addAll(roleOverride.allow());
			permissions.removeAll(roleOverride.deny());
		}

		if (override != null) {
			permissions.addAll(override.allow());
			permissions.removeAll(override.deny());
		}

		return permissions;
	}

	@Override
	public EnumSet<Permissions> getModifiedPermissions(IRole role) {
		EnumSet<Permissions> base = role.getPermissions();
		PermissionOverride override = getRoleOverrides().get(role.getID());

		if (override == null) {
			if ((override = getRoleOverrides().get(parent.getEveryoneRole().getID())) == null)
				return base;
		}

		base.addAll(override.allow().stream().collect(Collectors.toList()));
		override.deny().forEach(base::remove);

		return base;
	}

	/**
	 * CACHES a permissions override for a user in this channel.
	 *
	 * @param userId   The user the permissions override is for.
	 * @param override The permissions override.
	 */
	public void addUserOverride(String userId, PermissionOverride override) {
		userOverrides.put(userId, override);
	}

	/**
	 * CACHES a permissions override for a role in this channel.
	 *
	 * @param roleId   The role the permissions override is for.
	 * @param override The permissions override.
	 */
	public void addRoleOverride(String roleId, PermissionOverride override) {
		roleOverrides.put(roleId, override);
	}

	@Override
	public void removePermissionsOverride(IUser user) throws MissingPermissionsException, RateLimitException, DiscordException {
		DiscordUtils.checkPermissions(client, this, user.getRolesForGuild(parent), EnumSet.of(Permissions.MANAGE_PERMISSIONS));

<<<<<<< HEAD
		Requests.DELETE.makeRequest(DiscordEndpoints.CHANNELS + getID() + "/permissions/" + user.getID(),
=======
		((DiscordClientImpl) client).REQUESTS.DELETE.makeRequest(DiscordEndpoints.CHANNELS+getID()+"/permissions/"+user.getID(),
>>>>>>> 44f70245
				new BasicNameValuePair("authorization", client.getToken()));

		userOverrides.remove(user.getID());
	}

	@Override
	public void removePermissionsOverride(IRole role) throws MissingPermissionsException, RateLimitException, DiscordException {
		DiscordUtils.checkPermissions(client, this, Collections.singletonList(role), EnumSet.of(Permissions.MANAGE_PERMISSIONS));

<<<<<<< HEAD
		Requests.DELETE.makeRequest(DiscordEndpoints.CHANNELS + getID() + "/permissions/" + role.getID(),
=======
		((DiscordClientImpl) client).REQUESTS.DELETE.makeRequest(DiscordEndpoints.CHANNELS+getID()+"/permissions/"+role.getID(),
>>>>>>> 44f70245
				new BasicNameValuePair("authorization", client.getToken()));

		roleOverrides.remove(role.getID());
	}

	@Override
	public void overrideRolePermissions(IRole role, EnumSet<Permissions> toAdd, EnumSet<Permissions> toRemove) throws MissingPermissionsException, RateLimitException, DiscordException {
		overridePermissions("role", role.getID(), toAdd, toRemove);
	}

	@Override
	public void overrideUserPermissions(IUser user, EnumSet<Permissions> toAdd, EnumSet<Permissions> toRemove) throws MissingPermissionsException, RateLimitException, DiscordException {
		overridePermissions("member", user.getID(), toAdd, toRemove);
	}

	private void overridePermissions(String type, String id, EnumSet<Permissions> toAdd, EnumSet<Permissions> toRemove) throws MissingPermissionsException, RateLimitException, DiscordException {
		DiscordUtils.checkPermissions(client, this, EnumSet.of(Permissions.MANAGE_PERMISSIONS));

		try {
<<<<<<< HEAD
			Requests.PUT.makeRequest(DiscordEndpoints.CHANNELS + getID() + "/permissions/" + id,
=======
			((DiscordClientImpl) client).REQUESTS.PUT.makeRequest(DiscordEndpoints.CHANNELS+getID()+"/permissions/"+id,
>>>>>>> 44f70245
					new StringEntity(DiscordUtils.GSON.toJson(new PermissionOverwrite(type, id,
							Permissions.generatePermissionsNumber(toRemove), Permissions.generatePermissionsNumber(toAdd)))),
					new BasicNameValuePair("authorization", client.getToken()),
					new BasicNameValuePair("content-type", "application/json"));
		} catch (UnsupportedEncodingException e) {
			Discord4J.LOGGER.error(LogMarkers.HANDLE, "Discord4J Internal Exception", e);
		}
	}

	@Override
	public List<IInvite> getInvites() throws DiscordException, RateLimitException {
		ExtendedInviteResponse[] response = DiscordUtils.GSON.fromJson(
				((DiscordClientImpl) client).REQUESTS.GET.makeRequest(DiscordEndpoints.CHANNELS + id + "/invites",
						new BasicNameValuePair("authorization", client.getToken()),
						new BasicNameValuePair("content-type", "application/json")), ExtendedInviteResponse[].class);

		List<IInvite> invites = new ArrayList<>();
		for (ExtendedInviteResponse inviteResponse : response)
			invites.add(DiscordUtils.getInviteFromJSON(client, inviteResponse));

		return invites;
	}

	@Override
	public List<IUser> getUsersHere() {
		return parent.getUsers().stream().filter((user) -> {
			EnumSet<Permissions> permissions = getModifiedPermissions(user);
			return Permissions.READ_MESSAGES.hasPermission(Permissions.generatePermissionsNumber(permissions), true);
		}).collect(Collectors.toList());
	}

	@Override
	public List<IMessage> getPinnedMessages() throws RateLimitException, DiscordException {
		List<IMessage> messages = new ArrayList<>();
		MessageResponse[] pinnedMessages = DiscordUtils.GSON.fromJson(((DiscordClientImpl) client).REQUESTS.GET.makeRequest(DiscordEndpoints.CHANNELS + id + "/pins",
				new BasicNameValuePair("authorization", client.getToken()),
				new BasicNameValuePair("content-type", "application/json")), MessageResponse[].class);

		for (MessageResponse message : pinnedMessages)
			messages.add(DiscordUtils.getMessageFromJSON(client, this, message));

		return messages;
	}

	@Override
	public void pin(IMessage message) throws RateLimitException, DiscordException, MissingPermissionsException {
		DiscordUtils.checkPermissions(client, this, EnumSet.of(Permissions.MANAGE_MESSAGES));

		if (!message.getChannel().equals(this))
			throw new DiscordException("Message channel doesn't match current channel!");

		if (message.isPinned())
			throw new DiscordException("Message already pinned!");

		((DiscordClientImpl) client).REQUESTS.PUT.makeRequest(DiscordEndpoints.CHANNELS + id + "/pins/" + message.getID(),
				new BasicNameValuePair("authorization", client.getToken()));
	}

	@Override
	public void unpin(IMessage message) throws RateLimitException, DiscordException, MissingPermissionsException {
		DiscordUtils.checkPermissions(client, this, EnumSet.of(Permissions.MANAGE_MESSAGES));

		if (!message.getChannel().equals(this))
			throw new DiscordException("Message channel doesn't match current channel!");

		if (!message.isPinned())
			throw new DiscordException("Message already unpinned!");

		((DiscordClientImpl) client).REQUESTS.DELETE.makeRequest(DiscordEndpoints.CHANNELS + id + "/pins/" + message.getID(),
				new BasicNameValuePair("authorization", client.getToken()));
	}

	@Override
	public IChannel copy() {
		Channel channel = new Channel(client, name, id, parent, topic, position, roleOverrides, userOverrides);
		channel.isTyping.set(isTyping.get());
		channel.roleOverrides.putAll(roleOverrides);
		channel.userOverrides.putAll(userOverrides);
		return channel;
	}

	@Override
	public IDiscordClient getClient() {
		return client;
	}

	@Override
	public String toString() {
		return mention();
	}

	@Override
	public int hashCode() {
		return Objects.hash(id);
	}

	@Override
	public boolean equals(Object other) {
		if (other == null)
			return false;

		return this.getClass().isAssignableFrom(other.getClass()) && ((IChannel) other).getID().equals(getID());
	}
}<|MERGE_RESOLUTION|>--- conflicted
+++ resolved
@@ -185,11 +185,7 @@
 		if (client.isReady()) {
 //            content = DiscordUtils.escapeString(content);
 
-<<<<<<< HEAD
-			MessageResponse response = DiscordUtils.GSON.fromJson(Requests.POST.makeRequest(DiscordEndpoints.CHANNELS + id + "/messages",
-=======
 			MessageResponse response = DiscordUtils.GSON.fromJson(((DiscordClientImpl) client).REQUESTS.POST.makeRequest(DiscordEndpoints.CHANNELS+id+"/messages",
->>>>>>> 44f70245
 					new StringEntity(DiscordUtils.GSON.toJson(new MessageRequest(content, new String[0], tts)), "UTF-8"),
 					new BasicNameValuePair("authorization", client.getToken()),
 					new BasicNameValuePair("content-type", "application/json")), MessageResponse.class);
@@ -218,13 +214,8 @@
 				builder.addTextBody("content", content);
 
 			HttpEntity fileEntity = builder.build();
-<<<<<<< HEAD
-			MessageResponse response = DiscordUtils.GSON.fromJson(Requests.POST.makeRequest(
+			MessageResponse response = DiscordUtils.GSON.fromJson(((DiscordClientImpl) client).REQUESTS.POST.makeRequest(
 					DiscordEndpoints.CHANNELS + id + "/messages",
-=======
-			MessageResponse response = DiscordUtils.GSON.fromJson(((DiscordClientImpl) client).REQUESTS.POST.makeRequest(
-					DiscordEndpoints.CHANNELS+id+"/messages",
->>>>>>> 44f70245
 					fileEntity, new BasicNameValuePair("authorization", client.getToken())), MessageResponse.class);
 
 			if (response.id == null) //Message didn't send
@@ -265,11 +256,7 @@
 		}
 
 		try {
-<<<<<<< HEAD
-			ExtendedInviteResponse response = DiscordUtils.GSON.fromJson(Requests.POST.makeRequest(DiscordEndpoints.CHANNELS + getID() + "/invites",
-=======
 			ExtendedInviteResponse response = DiscordUtils.GSON.fromJson(((DiscordClientImpl) client).REQUESTS.POST.makeRequest(DiscordEndpoints.CHANNELS+getID()+"/invites",
->>>>>>> 44f70245
 					new StringEntity(DiscordUtils.GSON.toJson(new InviteRequest(maxAge, maxUses, temporary))),
 					new BasicNameValuePair("authorization", client.getToken()),
 					new BasicNameValuePair("content-type", "application/json")), ExtendedInviteResponse.class);
@@ -306,18 +293,7 @@
 						Discord4J.LOGGER.error(LogMarkers.HANDLE, "Discord4J Internal Exception", e);
 					}
 				}
-<<<<<<< HEAD
 			}, 0, TIME_FOR_TYPE_STATUS);
-=======
-				try {
-					((DiscordClientImpl) client).REQUESTS.POST.makeRequest(DiscordEndpoints.CHANNELS+getID()+"/typing",
-							new BasicNameValuePair("authorization", client.getToken()));
-				} catch (RateLimitException | DiscordException e) {
-					Discord4J.LOGGER.error(LogMarkers.HANDLE, "Discord4J Internal Exception", e);
-				}
-			}
-		}, 0, TIME_FOR_TYPE_STATUS);
->>>>>>> 44f70245
 	}
 
 	@Override
@@ -336,11 +312,7 @@
 			throw new DiscordException("Channel name can only be between 2 and 100 characters!");
 
 		try {
-<<<<<<< HEAD
-			ChannelResponse response = DiscordUtils.GSON.fromJson(Requests.PATCH.makeRequest(DiscordEndpoints.CHANNELS + id,
-=======
 			ChannelResponse response = DiscordUtils.GSON.fromJson(((DiscordClientImpl) client).REQUESTS.PATCH.makeRequest(DiscordEndpoints.CHANNELS+id,
->>>>>>> 44f70245
 					new StringEntity(DiscordUtils.GSON.toJson(new ChannelEditRequest(newName, newPosition, newTopic))),
 					new BasicNameValuePair("authorization", client.getToken()),
 					new BasicNameValuePair("content-type", "application/json")), ChannelResponse.class);
@@ -387,11 +359,7 @@
 	public void delete() throws MissingPermissionsException, RateLimitException, DiscordException {
 		DiscordUtils.checkPermissions(client, this, EnumSet.of(Permissions.MANAGE_CHANNELS));
 
-<<<<<<< HEAD
-		Requests.DELETE.makeRequest(DiscordEndpoints.CHANNELS + id,
-=======
 		((DiscordClientImpl) client).REQUESTS.DELETE.makeRequest(DiscordEndpoints.CHANNELS+id,
->>>>>>> 44f70245
 				new BasicNameValuePair("authorization", client.getToken()));
 	}
 
@@ -478,11 +446,7 @@
 	public void removePermissionsOverride(IUser user) throws MissingPermissionsException, RateLimitException, DiscordException {
 		DiscordUtils.checkPermissions(client, this, user.getRolesForGuild(parent), EnumSet.of(Permissions.MANAGE_PERMISSIONS));
 
-<<<<<<< HEAD
-		Requests.DELETE.makeRequest(DiscordEndpoints.CHANNELS + getID() + "/permissions/" + user.getID(),
-=======
 		((DiscordClientImpl) client).REQUESTS.DELETE.makeRequest(DiscordEndpoints.CHANNELS+getID()+"/permissions/"+user.getID(),
->>>>>>> 44f70245
 				new BasicNameValuePair("authorization", client.getToken()));
 
 		userOverrides.remove(user.getID());
@@ -492,11 +456,7 @@
 	public void removePermissionsOverride(IRole role) throws MissingPermissionsException, RateLimitException, DiscordException {
 		DiscordUtils.checkPermissions(client, this, Collections.singletonList(role), EnumSet.of(Permissions.MANAGE_PERMISSIONS));
 
-<<<<<<< HEAD
-		Requests.DELETE.makeRequest(DiscordEndpoints.CHANNELS + getID() + "/permissions/" + role.getID(),
-=======
 		((DiscordClientImpl) client).REQUESTS.DELETE.makeRequest(DiscordEndpoints.CHANNELS+getID()+"/permissions/"+role.getID(),
->>>>>>> 44f70245
 				new BasicNameValuePair("authorization", client.getToken()));
 
 		roleOverrides.remove(role.getID());
@@ -516,11 +476,7 @@
 		DiscordUtils.checkPermissions(client, this, EnumSet.of(Permissions.MANAGE_PERMISSIONS));
 
 		try {
-<<<<<<< HEAD
-			Requests.PUT.makeRequest(DiscordEndpoints.CHANNELS + getID() + "/permissions/" + id,
-=======
 			((DiscordClientImpl) client).REQUESTS.PUT.makeRequest(DiscordEndpoints.CHANNELS+getID()+"/permissions/"+id,
->>>>>>> 44f70245
 					new StringEntity(DiscordUtils.GSON.toJson(new PermissionOverwrite(type, id,
 							Permissions.generatePermissionsNumber(toRemove), Permissions.generatePermissionsNumber(toAdd)))),
 					new BasicNameValuePair("authorization", client.getToken()),
