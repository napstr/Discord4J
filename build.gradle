plugins {
    id 'java-library'
    id 'maven-publish'
    id 'signing'
<<<<<<< HEAD
    id 'com.gorylenko.gradle-git-properties' version '2.2.4' apply false
=======
    id 'com.gorylenko.gradle-git-properties' version '2.2.2' apply false
>>>>>>> 95d13251
    id 'com.github.ben-manes.versions' version '0.36.0'
    id 'net.researchgate.release' version '2.8.1'
}

ext {
    // Project constants
    github_org = 'Discord4J'
    project_name = 'Discord4J'
    artifact_group = 'com.discord4j'
    project_version = "$version".toString()
    project_description = 'Java interface for the Discord API'
    project_url = 'https://discord4j.com'
    project_jdk = '1.8'
    jdk = JavaVersion.current().majorVersion
    jdk_javadoc = "https://docs.oracle.com/javase/$jdk/docs/api/".toString()
    if (JavaVersion.current().isJava11Compatible()) {
        jdk_javadoc = "https://docs.oracle.com/en/java/javase/$jdk/docs/api/".toString()
    }

    // Dependencies
    reactor_bom_version = 'Dysprosium-SR14'
    jackson_version = '2.11.2'
    jdkstores_version = "$storesVersion".toString()

    // Test dependencies
    junit_version = '5.6.2'
    mockito_version = '3.3.3'
    logback_version = '1.2.3'
    reflections_version = '0.9.12'
<<<<<<< HEAD
    lavaplayer_version = '1.3.60'
=======
    lavaplayer_version = '1.3.61'
    blockhound_version = '1.0.3.RELEASE'
>>>>>>> 95d13251

    isJitpack = "true" == System.getenv("JITPACK")
    isRelease = !version.toString().endsWith('-SNAPSHOT')
}

allprojects {
    apply plugin: 'java-library'
    apply plugin: 'com.github.ben-manes.versions'
    apply plugin: 'maven-publish'
    if (!isJitpack && isRelease) {
        apply plugin: 'signing'
    }

    group = artifact_group
    version = project_version
    description = project_description

    sourceCompatibility = project_jdk
    targetCompatibility = project_jdk

    dependencies {
        api platform("io.projectreactor:reactor-bom:$reactor_bom_version")
        api "com.discord4j:discord-json:$discordJsonVersion"
    }

    repositories {
        mavenCentral()
        if (!isRelease || isJitpack) {
            maven { url 'https://oss.sonatype.org/content/repositories/snapshots' }
            maven { url 'https://oss.sonatype.org/content/repositories/staging' }
        }
        maven { url 'https://jitpack.io' }
        maven { url 'https://repo.spring.io/milestone' }
        jcenter()
    }

    configurations.all {
        resolutionStrategy.cacheChangingModulesFor 60, 'seconds'
    }

    tasks.withType(Javadoc) {
        options {
            encoding = 'UTF-8'
            tags = ["apiNote:a:API Note:",
                    "implSpec:a:Implementation Requirements:",
                    "implNote:a:Implementation Note:"]
            addStringOption 'Xdoclint:none', '-quiet'
            addStringOption 'encoding', 'UTF-8'
            // adding links to javadocs for filling specific classes when not existing inside current javadoc
            links = [
                    jdk_javadoc,
                    "https://fasterxml.github.io/jackson-databind/javadoc/2.10/",
                    "http://www.reactive-streams.org/reactive-streams-1.0.3-javadoc/",
                    "https://projectreactor.io/docs/core/release/api/",
                    "https://projectreactor.io/docs/netty/release/api/",
                    "https://projectreactor.io/docs/extra/release/api/",
                    "https://netty.io/4.1/api/"
            ]
        }
        if (JavaVersion.current().isJava9Compatible()) {
            options.addBooleanOption('html5', true)
        }
    }

    tasks.withType(JavaCompile) {
        options.encoding = 'UTF-8'
        options.incremental = true
    }

    task downloadDependencies() {
        description 'Download all dependencies to the Gradle cache'
        doLast {
            configurations.findAll { it.canBeResolved }.files
        }
    }

    java {
        withJavadocJar()
        withSourcesJar()
    }
}

subprojects {
    archivesBaseName = "discord4j-$project.name"

    tasks.withType(Javadoc) {
        title = "$archivesBaseName ${version} API"
        options.windowTitle = "$archivesBaseName ($version)"
    }

    publishing {
        publications {
            mavenJava(MavenPublication) {
                from components.java
                artifactId archivesBaseName

                versionMapping {
                    usage('java-api') {
                        fromResolutionOf('runtimeClasspath')
                    }
                    usage('java-runtime') {
                        fromResolutionResult()
                    }
                }

                pom {
                    name = 'Discord4J'
                    description = 'A JVM-based REST/WS wrapper for the official Discord Bot API'
                    url = 'https://github.com/Discord4J/Discord4J'
                    organization {
                        name = 'Discord4J'
                        url = 'https://discord4j.com'
                    }
                    issueManagement {
                        system = 'GitHub'
                        url = 'https://github.com/Discord4J/Discord4J/issues'
                    }
                    licenses {
                        license {
                            name = 'LGPL-3.0'
                            url = 'https://github.com/Discord4J/Discord4J/LICENSE.txt'
                            distribution = 'repo'
                        }
                    }
                    scm {
                        url = 'https://github.com/Discord4J/Discord4J'
                        connection = 'scm:git:git://github.com/Discord4J/Discord4J.git'
                        developerConnection = 'scm:git:ssh://git@github.com:Discord4J/Discord4J.git'
                    }
                    developers {
                        developer {
                            name = 'The Discord4J Team'
                        }
                    }
                }
            }
        }

        if (!isJitpack) {
            repositories {
                maven {
                    if (isRelease) {
                        url 'https://oss.sonatype.org/service/local/staging/deploy/maven2'
                    } else {
                        url 'https://oss.sonatype.org/content/repositories/snapshots/'
                    }
                    def sonatypeUsername = findProperty('sonatypeUsername')
                    def sonatypePassword = findProperty('sonatypePassword')
                    if (sonatypeUsername != null && sonatypePassword != null) {
                        credentials {
                            username sonatypeUsername
                            password sonatypePassword
                        }
                    }
                }
            }
        }
    }

    if (!isJitpack && isRelease) {
        signing {
            def signingKey = findProperty("signingKey")
            def signingPassword = findProperty("signingPassword")
            if (signingKey != null && signingPassword != null) {
                useInMemoryPgpKeys(new String(signingKey.decodeBase64()), signingPassword as String)
            }
            sign publishing.publications.mavenJava
        }
    }
}

def buildDocsUrl(String project) {
    if (isJitpack) {
        def docVersion = System.getenv('GIT_COMMIT')
        return "https://javadoc.jitpack.io/com/discord4j/discord4j/$project/$docVersion/javadoc/" as String
    } else {
        def docVersion = isRelease ? "$version" : "3.0"
        return "https://www.javadoc.io/page/com.discord4j/$project/$docVersion/" as String
    }
}

def buildStoresDocsUrl(String project, boolean offline) {
    if (isJitpack || offline) {
        return "https://javadoc.jitpack.io/com/discord4j/stores/$project/$storesVersion/javadoc/" as String
    } else {
        return "https://www.javadoc.io/page/com.discord4j/$project/$storesVersion/" as String
    }
}

release {
    preTagCommitMessage = 'Release version'
    tagCommitMessage = 'Release version'
    newVersionCommitMessage = 'Next development version'
    git {
        requireBranch = ''
    }
}

task updateReadme {
    doLast {
        copy {
            from '.github/README_TEMPLATE.md'
            into '.'
            rename { 'README.md' }
            expand version: version
        }
    }
}

preTagCommit.dependsOn updateReadme

wrapper {
    distributionType = Wrapper.DistributionType.ALL
}<|MERGE_RESOLUTION|>--- conflicted
+++ resolved
@@ -2,11 +2,7 @@
     id 'java-library'
     id 'maven-publish'
     id 'signing'
-<<<<<<< HEAD
     id 'com.gorylenko.gradle-git-properties' version '2.2.4' apply false
-=======
-    id 'com.gorylenko.gradle-git-properties' version '2.2.2' apply false
->>>>>>> 95d13251
     id 'com.github.ben-manes.versions' version '0.36.0'
     id 'net.researchgate.release' version '2.8.1'
 }
@@ -36,12 +32,7 @@
     mockito_version = '3.3.3'
     logback_version = '1.2.3'
     reflections_version = '0.9.12'
-<<<<<<< HEAD
-    lavaplayer_version = '1.3.60'
-=======
     lavaplayer_version = '1.3.61'
-    blockhound_version = '1.0.3.RELEASE'
->>>>>>> 95d13251
 
     isJitpack = "true" == System.getenv("JITPACK")
     isRelease = !version.toString().endsWith('-SNAPSHOT')
