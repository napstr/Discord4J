plugins {
    id 'java-library'
    id 'maven-publish'
    id 'signing'
    id 'com.gorylenko.gradle-git-properties' version '2.2.2' apply false
    id 'com.github.ben-manes.versions' version '0.29.0'
    id 'net.researchgate.release' version '2.8.1'
}

ext {
    // Project constants
    github_org = 'Discord4J'
    project_name = 'Discord4J'
    artifact_group = 'com.discord4j'
    project_version = "$version".toString()
    project_description = 'Java interface for the Discord API'
    project_url = 'https://discord4j.com'
    project_jdk = '1.8'
    jdk = JavaVersion.current().majorVersion
    jdk_javadoc = "https://docs.oracle.com/javase/$jdk/docs/api/".toString()
    if (JavaVersion.current().isJava11Compatible()) {
        jdk_javadoc = "https://docs.oracle.com/en/java/javase/$jdk/docs/api/".toString()
    }

    // Dependencies
<<<<<<< HEAD
    reactor_bom_version = 'Dysprosium-SR9'
    jackson_version = '2.11.1'
=======
    reactor_bom_version = 'Californium-SR20'
    jackson_version = '2.10.3'
>>>>>>> e31978e3
    jdkstores_version = "$storesVersion".toString()

    // Test dependencies
    junit_version = '5.6.2'
    mockito_version = '3.3.3'
    logback_version = '1.2.3'
    reflections_version = '0.9.12'
    lavaplayer_version = '1.3.50'

    isJitpack = "true" == System.getenv("JITPACK")
    isRelease = !version.toString().endsWith('-SNAPSHOT')
}

allprojects {
    apply plugin: 'java-library'
    apply plugin: 'com.github.ben-manes.versions'
    apply plugin: 'maven-publish'
    if (!isJitpack && isRelease) {
        apply plugin: 'signing'
    }

    group = artifact_group
    version = project_version
    description = project_description

    sourceCompatibility = project_jdk
    targetCompatibility = project_jdk

    dependencies {
        api platform("io.projectreactor:reactor-bom:$reactor_bom_version")
        api "com.discord4j:discord-json:$discordJsonVersion"
    }

    repositories {
        mavenCentral()
        if (!isRelease || isJitpack) {
            maven { url 'https://oss.sonatype.org/content/repositories/snapshots' }
            maven { url 'https://oss.sonatype.org/content/repositories/staging' }
        }
        maven { url 'https://jitpack.io' }
        maven { url 'https://repo.spring.io/milestone' }
        jcenter()
    }

    configurations.all {
        resolutionStrategy.cacheChangingModulesFor 600, 'seconds'
    }

    tasks.withType(Javadoc) {
        options {
            encoding = 'UTF-8'
            tags = ["apiNote:a:API Note:",
                    "implSpec:a:Implementation Requirements:",
                    "implNote:a:Implementation Note:"]
            addStringOption 'Xdoclint:none', '-quiet'
            addStringOption 'encoding', 'UTF-8'
            // adding links to javadocs for filling specific classes when not existing inside current javadoc
            links = [
                    jdk_javadoc,
                    "https://fasterxml.github.io/jackson-databind/javadoc/2.10/",
                    "http://www.reactive-streams.org/reactive-streams-1.0.3-javadoc/",
                    "https://projectreactor.io/docs/core/release/api/",
                    "https://projectreactor.io/docs/netty/release/api/",
                    "https://projectreactor.io/docs/extra/release/api/",
                    "https://netty.io/4.1/api/"
            ]
        }
        if (JavaVersion.current().isJava9Compatible()) {
            options.addBooleanOption('html5', true)
        }
    }

    tasks.withType(JavaCompile) {
        options.encoding = 'UTF-8'
        options.incremental = true
    }

    task downloadDependencies() {
        description 'Download all dependencies to the Gradle cache'
        doLast {
            configurations.findAll { it.canBeResolved }.files
        }
    }

    java {
        withJavadocJar()
        withSourcesJar()
    }
}

subprojects {
    archivesBaseName = "discord4j-$project.name"

    tasks.withType(Javadoc) {
        title = "$archivesBaseName ${version} API"
        options.windowTitle = "$archivesBaseName ($version)"
    }

    publishing {
        publications {
            mavenJava(MavenPublication) {
                from components.java
                artifactId archivesBaseName

                versionMapping {
                    usage('java-api') {
                        fromResolutionOf('runtimeClasspath')
                    }
                    usage('java-runtime') {
                        fromResolutionResult()
                    }
                }

                pom {
                    name = 'Discord4J'
                    description = 'A JVM-based REST/WS wrapper for the official Discord Bot API'
                    url = 'https://github.com/Discord4J/Discord4J'
                    organization {
                        name = 'Discord4J'
                        url = 'https://discord4j.com'
                    }
                    issueManagement {
                        system = 'GitHub'
                        url = 'https://github.com/Discord4J/Discord4J/issues'
                    }
                    licenses {
                        license {
                            name = 'LGPL-3.0'
                            url = 'https://github.com/Discord4J/Discord4J/LICENSE.txt'
                            distribution = 'repo'
                        }
                    }
                    scm {
                        url = 'https://github.com/Discord4J/Discord4J'
                        connection = 'scm:git:git://github.com/Discord4J/Discord4J.git'
                        developerConnection = 'scm:git:ssh://git@github.com:Discord4J/Discord4J.git'
                    }
                    developers {
                        developer {
                            name = 'The Discord4J Team'
                        }
                    }
                }
            }
        }

        if (!isJitpack) {
            repositories {
                maven {
                    if (isRelease) {
                        url 'https://oss.sonatype.org/service/local/staging/deploy/maven2'
                    } else {
                        url 'https://oss.sonatype.org/content/repositories/snapshots/'
                    }
                    def sonatypeUsername = findProperty('sonatypeUsername')
                    def sonatypePassword = findProperty('sonatypePassword')
                    if (sonatypeUsername != null && sonatypePassword != null) {
                        credentials {
                            username sonatypeUsername
                            password sonatypePassword
                        }
                    }
                }
            }
        }
    }

    if (!isJitpack && isRelease) {
        signing {
            def signingKey = findProperty("signingKey")
            def signingPassword = findProperty("signingPassword")
            if (signingKey != null && signingPassword != null) {
                useInMemoryPgpKeys(new String(signingKey.decodeBase64()), signingPassword as String)
            }
            sign publishing.publications.mavenJava
        }
    }
}

def buildDocsUrl(String project) {
    if (isJitpack) {
        def docVersion = System.getenv('GIT_COMMIT')
        return "https://javadoc.jitpack.io/com/discord4j/discord4j/$project/$docVersion/javadoc/" as String
    } else {
        def docVersion = isRelease ? "$version" : "3.0"
        return "https://www.javadoc.io/page/com.discord4j/$project/$docVersion/" as String
    }
}

def buildStoresDocsUrl(String project, boolean offline) {
    if (isJitpack || offline) {
        return "https://javadoc.jitpack.io/com/discord4j/stores/$project/$storesVersion/javadoc/" as String
    } else {
        return "https://www.javadoc.io/page/com.discord4j/$project/$storesVersion/" as String
    }
}

release {
    preTagCommitMessage = 'Release version'
    tagCommitMessage = 'Release version'
    newVersionCommitMessage = 'Next development version'
    git {
        requireBranch = ''
    }
}

task updateReadme {
    doLast {
        copy {
            from '.github/README_TEMPLATE.md'
            into '.'
            rename { 'README.md' }
            expand version: version
        }
    }
}

preTagCommit.dependsOn updateReadme

wrapper {
    distributionType = Wrapper.DistributionType.ALL
}<|MERGE_RESOLUTION|>--- conflicted
+++ resolved
@@ -3,7 +3,7 @@
     id 'maven-publish'
     id 'signing'
     id 'com.gorylenko.gradle-git-properties' version '2.2.2' apply false
-    id 'com.github.ben-manes.versions' version '0.29.0'
+  id 'com.github.ben-manes.versions' version '0.29.0'
     id 'net.researchgate.release' version '2.8.1'
 }
 
@@ -23,13 +23,8 @@
     }
 
     // Dependencies
-<<<<<<< HEAD
     reactor_bom_version = 'Dysprosium-SR9'
     jackson_version = '2.11.1'
-=======
-    reactor_bom_version = 'Californium-SR20'
-    jackson_version = '2.10.3'
->>>>>>> e31978e3
     jdkstores_version = "$storesVersion".toString()
 
     // Test dependencies
