plugins {
    id 'java-library'
    id 'maven-publish'
    id 'signing'
    id 'com.gorylenko.gradle-git-properties' version '2.2.3' apply false
    id 'com.github.ben-manes.versions' version '0.33.0'
    id 'net.researchgate.release' version '2.8.1'
}

ext {
    // Project constants
    github_org = 'Discord4J'
    project_name = 'Discord4J'
    artifact_group = 'com.discord4j'
    project_version = "$version".toString()
    project_description = 'Java interface for the Discord API'
    project_url = 'https://discord4j.com'
    project_jdk = '1.8'
    jdk = JavaVersion.current().majorVersion
    jdk_javadoc = "https://docs.oracle.com/javase/$jdk/docs/api/".toString()
    if (JavaVersion.current().isJava11Compatible()) {
        jdk_javadoc = "https://docs.oracle.com/en/java/javase/$jdk/docs/api/".toString()
    }

    // Dependencies
<<<<<<< HEAD
    reactor_bom_version = '2020.0.0-M2'
=======
    reactor_bom_version = 'Dysprosium-SR12'
>>>>>>> 691312bc
    jackson_version = '2.11.2'
    jdkstores_version = "$storesVersion".toString()

    // Test dependencies
    junit_version = '5.6.2'
    mockito_version = '3.3.3'
    logback_version = '1.2.3'
    reflections_version = '0.9.12'
    lavaplayer_version = '1.3.50'

    isJitpack = "true" == System.getenv("JITPACK")
    isRelease = !version.toString().endsWith('-SNAPSHOT')
}

allprojects {
    apply plugin: 'java-library'
    apply plugin: 'com.github.ben-manes.versions'
    apply plugin: 'maven-publish'
    if (!isJitpack && isRelease) {
        apply plugin: 'signing'
    }

    group = artifact_group
    version = project_version
    description = project_description

    sourceCompatibility = project_jdk
    targetCompatibility = project_jdk

    dependencies {
        api platform("io.projectreactor:reactor-bom:$reactor_bom_version")
        api "com.discord4j:discord-json:$discordJsonVersion"
    }

    repositories {
        mavenCentral()
        if (!isRelease || isJitpack) {
            maven { url 'https://oss.sonatype.org/content/repositories/snapshots' }
            maven { url 'https://oss.sonatype.org/content/repositories/staging' }
        }
        maven { url 'https://jitpack.io' }
        maven { url 'https://repo.spring.io/milestone' }
        jcenter()
    }

    configurations.all {
        resolutionStrategy.cacheChangingModulesFor 600, 'seconds'
    }

    tasks.withType(Javadoc) {
        options {
            encoding = 'UTF-8'
            tags = ["apiNote:a:API Note:",
                    "implSpec:a:Implementation Requirements:",
                    "implNote:a:Implementation Note:"]
            addStringOption 'Xdoclint:none', '-quiet'
            addStringOption 'encoding', 'UTF-8'
            // adding links to javadocs for filling specific classes when not existing inside current javadoc
            links = [
                    jdk_javadoc,
                    "https://fasterxml.github.io/jackson-databind/javadoc/2.10/",
                    "http://www.reactive-streams.org/reactive-streams-1.0.3-javadoc/",
                    "https://projectreactor.io/docs/core/release/api/",
                    "https://projectreactor.io/docs/netty/release/api/",
                    "https://projectreactor.io/docs/extra/release/api/",
                    "https://netty.io/4.1/api/"
            ]
        }
        if (JavaVersion.current().isJava9Compatible()) {
            options.addBooleanOption('html5', true)
        }
    }

    tasks.withType(JavaCompile) {
        options.encoding = 'UTF-8'
        options.incremental = true
    }

    task downloadDependencies() {
        description 'Download all dependencies to the Gradle cache'
        doLast {
            configurations.findAll { it.canBeResolved }.files
        }
    }

    java {
        withJavadocJar()
        withSourcesJar()
    }
}

subprojects {
    archivesBaseName = "discord4j-$project.name"

    tasks.withType(Javadoc) {
        title = "$archivesBaseName ${version} API"
        options.windowTitle = "$archivesBaseName ($version)"
    }

    publishing {
        publications {
            mavenJava(MavenPublication) {
                from components.java
                artifactId archivesBaseName

                versionMapping {
                    usage('java-api') {
                        fromResolutionOf('runtimeClasspath')
                    }
                    usage('java-runtime') {
                        fromResolutionResult()
                    }
                }

                pom {
                    name = 'Discord4J'
                    description = 'A JVM-based REST/WS wrapper for the official Discord Bot API'
                    url = 'https://github.com/Discord4J/Discord4J'
                    organization {
                        name = 'Discord4J'
                        url = 'https://discord4j.com'
                    }
                    issueManagement {
                        system = 'GitHub'
                        url = 'https://github.com/Discord4J/Discord4J/issues'
                    }
                    licenses {
                        license {
                            name = 'LGPL-3.0'
                            url = 'https://github.com/Discord4J/Discord4J/LICENSE.txt'
                            distribution = 'repo'
                        }
                    }
                    scm {
                        url = 'https://github.com/Discord4J/Discord4J'
                        connection = 'scm:git:git://github.com/Discord4J/Discord4J.git'
                        developerConnection = 'scm:git:ssh://git@github.com:Discord4J/Discord4J.git'
                    }
                    developers {
                        developer {
                            name = 'The Discord4J Team'
                        }
                    }
                }
            }
        }

        if (!isJitpack) {
            repositories {
                maven {
                    if (isRelease) {
                        url 'https://oss.sonatype.org/service/local/staging/deploy/maven2'
                    } else {
                        url 'https://oss.sonatype.org/content/repositories/snapshots/'
                    }
                    def sonatypeUsername = findProperty('sonatypeUsername')
                    def sonatypePassword = findProperty('sonatypePassword')
                    if (sonatypeUsername != null && sonatypePassword != null) {
                        credentials {
                            username sonatypeUsername
                            password sonatypePassword
                        }
                    }
                }
            }
        }
    }

    if (!isJitpack && isRelease) {
        signing {
            def signingKey = findProperty("signingKey")
            def signingPassword = findProperty("signingPassword")
            if (signingKey != null && signingPassword != null) {
                useInMemoryPgpKeys(new String(signingKey.decodeBase64()), signingPassword as String)
            }
            sign publishing.publications.mavenJava
        }
    }
}

def buildDocsUrl(String project) {
    if (isJitpack) {
        def docVersion = System.getenv('GIT_COMMIT')
        return "https://javadoc.jitpack.io/com/discord4j/discord4j/$project/$docVersion/javadoc/" as String
    } else {
        def docVersion = isRelease ? "$version" : "3.0"
        return "https://www.javadoc.io/page/com.discord4j/$project/$docVersion/" as String
    }
}

def buildStoresDocsUrl(String project, boolean offline) {
    if (isJitpack || offline) {
        return "https://javadoc.jitpack.io/com/discord4j/stores/$project/$storesVersion/javadoc/" as String
    } else {
        return "https://www.javadoc.io/page/com.discord4j/$project/$storesVersion/" as String
    }
}

release {
    preTagCommitMessage = 'Release version'
    tagCommitMessage = 'Release version'
    newVersionCommitMessage = 'Next development version'
    git {
        requireBranch = ''
    }
}

task updateReadme {
    doLast {
        copy {
            from '.github/README_TEMPLATE.md'
            into '.'
            rename { 'README.md' }
            expand version: version
        }
    }
}

preTagCommit.dependsOn updateReadme

wrapper {
    distributionType = Wrapper.DistributionType.ALL
}<|MERGE_RESOLUTION|>--- conflicted
+++ resolved
@@ -23,11 +23,7 @@
     }
 
     // Dependencies
-<<<<<<< HEAD
-    reactor_bom_version = '2020.0.0-M2'
-=======
-    reactor_bom_version = 'Dysprosium-SR12'
->>>>>>> 691312bc
+    reactor_bom_version = '2020.0.0-RC1'
     jackson_version = '2.11.2'
     jdkstores_version = "$storesVersion".toString()
 
