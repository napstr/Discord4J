dependencies {
    api project(':common')

<<<<<<< HEAD
    testImplementation "junit:junit:$junit_version"
=======
    api "io.projectreactor.addons:reactor-extra"

    testImplementation "org.junit.jupiter:junit-jupiter-engine:$junit_version"
>>>>>>> e6b62740
    testImplementation "ch.qos.logback:logback-classic:$logback_version"
    testImplementation "io.projectreactor:reactor-test"
}

javadoc {
    dependsOn project(':common').javadoc

    options.linksOffline rootProject.buildDocsUrl('discord4j-common'), project(':common').javadoc.destinationDir.toURI() as String
}

jar {
    manifest {
        attributes 'Implementation-Title': archivesBaseName,
                'Implementation-Version': archiveVersion,
                'Automatic-Module-Name': 'discord4j.rest'
    }
}<|MERGE_RESOLUTION|>--- conflicted
+++ resolved
@@ -1,13 +1,7 @@
 dependencies {
     api project(':common')
 
-<<<<<<< HEAD
-    testImplementation "junit:junit:$junit_version"
-=======
-    api "io.projectreactor.addons:reactor-extra"
-
     testImplementation "org.junit.jupiter:junit-jupiter-engine:$junit_version"
->>>>>>> e6b62740
     testImplementation "ch.qos.logback:logback-classic:$logback_version"
     testImplementation "io.projectreactor:reactor-test"
 }
