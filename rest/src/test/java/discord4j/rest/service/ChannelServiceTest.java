--- conflicted
+++ resolved
@@ -16,24 +16,13 @@
  */
 package discord4j.rest.service;
 
-<<<<<<< HEAD
-import com.fasterxml.jackson.databind.ObjectMapper;
 import discord4j.discordjson.json.*;
+import discord4j.rest.DiscordTest;
 import discord4j.rest.RestTests;
-import discord4j.rest.request.Router;
 import discord4j.rest.util.MultipartRequest;
 import discord4j.common.util.Snowflake;
-import org.junit.Test;
-=======
-import discord4j.common.jackson.Possible;
-import discord4j.common.json.MessageResponse;
-import discord4j.rest.DiscordTest;
-import discord4j.rest.RestTests;
-import discord4j.rest.json.request.*;
-import discord4j.rest.util.MultipartRequest;
 import org.junit.jupiter.api.BeforeAll;
 import org.junit.jupiter.api.TestInstance;
->>>>>>> e6b62740
 import reactor.util.function.Tuple2;
 import reactor.util.function.Tuples;
 
@@ -69,15 +58,10 @@
 
     @DiscordTest
     public void testModifyChannel() {
-<<<<<<< HEAD
         ChannelModifyRequest req = ChannelModifyRequest.builder()
                 .topic("test modify")
                 .build();
-        getChannelService().modifyChannel(modifyChannel, req, null).block();
-=======
-        ChannelModifyRequest req = ChannelModifyRequest.builder().topic("test modify").build();
         channelService.modifyChannel(modifyChannel, req, null).block();
->>>>>>> e6b62740
     }
 
     @DiscordTest
@@ -97,15 +81,10 @@
 
     @DiscordTest
     public void testCreateMessage() {
-<<<<<<< HEAD
         MessageCreateRequest req = MessageCreateRequest.builder()
                 .content("Hello world")
                 .build();
-        getChannelService().createMessage(permanentChannel, new MultipartRequest(req)).block();
-=======
-        MessageCreateRequest req = new MessageCreateRequest("Hello world", null, false, null);
         channelService.createMessage(permanentChannel, new MultipartRequest(req)).block();
->>>>>>> e6b62740
     }
 
     @DiscordTest
@@ -199,32 +178,20 @@
 
     @DiscordTest
     public void testEditMessage() {
-<<<<<<< HEAD
         MessageEditRequest req = MessageEditRequest.builder()
                 .content("This is a message I can edit.")
                 .build();
-        getChannelService().editMessage(permanentChannel, editMessage, req).block();
-=======
-        MessageEditRequest req = new MessageEditRequest(Possible.of("This is a message I can edit."),
-                Possible.absent());
         channelService.editMessage(permanentChannel, editMessage, req).block();
->>>>>>> e6b62740
     }
 
     @DiscordTest
     public void testDeleteMessage() {
-<<<<<<< HEAD
         MessageCreateRequest req = MessageCreateRequest.builder()
                 .content("Going to delete this!")
                 .build();
-        MessageData response = getChannelService().createMessage(permanentChannel, new MultipartRequest(req)).block();
-        getChannelService().deleteMessage(permanentChannel, Snowflake.asLong(response.id()), "This is just a " +
+        MessageData response = channelService.createMessage(permanentChannel, new MultipartRequest(req)).block();
+        channelService.deleteMessage(permanentChannel, Snowflake.asLong(response.id()), "This is just a " +
                 "test!").block();
-=======
-        MessageCreateRequest req = new MessageCreateRequest("Going to delete this!", null, false, null);
-        MessageResponse response = channelService.createMessage(permanentChannel, new MultipartRequest(req)).block();
-        channelService.deleteMessage(permanentChannel, response.getId(), "This is just a test!").block();
->>>>>>> e6b62740
     }
 
     @DiscordTest
@@ -234,17 +201,12 @@
 
     @DiscordTest
     public void testEditChannelPermissions() {
-<<<<<<< HEAD
         PermissionsEditRequest req = PermissionsEditRequest.builder()
                 .allow(0)
                 .deny(0)
                 .type("member")
                 .build();
-        getChannelService().editChannelPermissions(modifyChannel, permanentOverwrite, req, null).block();
-=======
-        PermissionsEditRequest req = new PermissionsEditRequest(0, 0, "member");
         channelService.editChannelPermissions(modifyChannel, permanentOverwrite, req, null).block();
->>>>>>> e6b62740
     }
 
     @DiscordTest
@@ -254,18 +216,13 @@
 
     @DiscordTest
     public void testCreateChannelInvite() {
-<<<<<<< HEAD
         InviteCreateRequest req = InviteCreateRequest.builder()
                 .maxAge(1)
                 .maxUses(0)
                 .temporary(true)
                 .unique(true)
                 .build();
-        getChannelService().createChannelInvite(modifyChannel, req, null).block();
-=======
-        InviteCreateRequest req = new InviteCreateRequest(1, 0, true, true);
         channelService.createChannelInvite(modifyChannel, req, null).block();
->>>>>>> e6b62740
     }
 
     @DiscordTest
