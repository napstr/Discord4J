--- conflicted
+++ resolved
@@ -16,21 +16,12 @@
  */
 package discord4j.rest.service;
 
-<<<<<<< HEAD
-import com.fasterxml.jackson.databind.ObjectMapper;
 import discord4j.common.util.Snowflake;
 import discord4j.discordjson.json.WebhookModifyRequest;
-import discord4j.rest.RestTests;
-import discord4j.rest.request.Router;
-import org.junit.Test;
-=======
-import discord4j.common.jackson.Possible;
 import discord4j.rest.DiscordTest;
 import discord4j.rest.RestTests;
-import discord4j.rest.json.request.WebhookModifyRequest;
 import org.junit.jupiter.api.BeforeAll;
 import org.junit.jupiter.api.TestInstance;
->>>>>>> e6b62740
 
 @TestInstance(TestInstance.Lifecycle.PER_CLASS)
 public class WebhookServiceTest {
@@ -68,15 +59,10 @@
 
     @DiscordTest
     public void testModifyWebhook() {
-<<<<<<< HEAD
         WebhookModifyRequest req = WebhookModifyRequest.builder()
             .name("Permanent Webhook")
             .build();
-        getWebhookService().modifyWebhook(permanentWebhook, req, null).block();
-=======
-        WebhookModifyRequest req = new WebhookModifyRequest(Possible.of("Permanent Webhook"), Possible.absent());
         webhookService.modifyWebhook(permanentWebhook, req, null).block();
->>>>>>> e6b62740
     }
 
     @DiscordTest
