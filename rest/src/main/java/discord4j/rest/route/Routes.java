/*
 * This file is part of Discord4J.
 *
 * Discord4J is free software: you can redistribute it and/or modify
 * it under the terms of the GNU Lesser General Public License as published by
 * the Free Software Foundation, either version 3 of the License, or
 * (at your option) any later version.
 *
 * Discord4J is distributed in the hope that it will be useful,
 * but WITHOUT ANY WARRANTY; without even the implied warranty of
 * MERCHANTABILITY or FITNESS FOR A PARTICULAR PURPOSE. See the
 * GNU Lesser General Public License for more details.
 *
 * You should have received a copy of the GNU Lesser General Public License
 * along with Discord4J. If not, see <http://www.gnu.org/licenses/>.
 */
package discord4j.rest.route;

import discord4j.common.annotations.Experimental;

/**
 * A collection of {@link discord4j.rest.route.Route} object definitions.
 *
 * @since 3.0
 */
public abstract class Routes {

    /**
     * The base URL for all API requests.
     *
     * @see <a href="https://discord.com/developers/docs/reference#base-url">
     * https://discord.com/developers/docs/reference#base-url</a>
     */
    public static final String BASE_URL = "https://discord.com/api/v8";

    //////////////////////////////////////////////
    ////////////// Gateway Resource //////////////
    //////////////////////////////////////////////

    /**
     * Returns an object with a single valid WSS URL, which the client can use as a basis for Connecting. Clients
     * should cache this value and only call this endpoint to retrieve a new URL if they are unable to properly
     * establish a connection using the cached version of the URL.
     *
     * @see <a href="https://discord.com/developers/docs/topics/gateway#get-gateway">
     * https://discord.com/developers/docs/topics/gateway#get-gateway</a>
     */
    public static final Route GATEWAY_GET = Route.get("/gateway");

    /**
     * Returns an object with the same information as Get Gateway, plus a shards key, containing the recommended number
     * of shards to connect with (as an integer). Bots that want to dynamically/automatically spawn shard processes
     * should use this endpoint to determine the number of processes to run. This route should be called once when
     * starting up numerous shards, with the response being cached and passed to all sub-shards/processes. Unlike the
     * Get Gateway, this route should not be cached for extended periods of time as the value is not guaranteed to be
     * the same per-call, and changes as the bot joins/leaves guilds.
     *
     * @see <a href="https://discord.com/developers/docs/topics/gateway#get-gateway-bot">
     * https://discord.com/developers/docs/topics/gateway#get-gateway-bot</a>
     */
    public static final Route GATEWAY_BOT_GET = Route.get("/gateway/bot");

    //////////////////////////////////////////////
    ////////////// Audit Log Resource ////////////
    //////////////////////////////////////////////

    /**
     * Returns an audit log object for the guild. Requires the 'VIEW_AUDIT_LOG' permission.
     *
     * @see <a href="https://discord.com/developers/docs/resources/audit-log#get-guild-audit-log">
     * https://discord.com/developers/docs/resources/audit-log#get-guild-audit-log</a>
     */
    public static final Route AUDIT_LOG_GET = Route.get("/guilds/{guild.id}/audit-logs");

    //////////////////////////////////////////////
    ////////////// Channel Resource //////////////
    //////////////////////////////////////////////

    /**
     * Get a channel by ID. Returns a guild channel or dm channel object.
     *
     * @see <a href="https://discord.com/developers/docs/resources/channel#get-channel">
     * https://discord.com/developers/docs/resources/channel#get-channel</a>
     */
    public static final Route CHANNEL_GET = Route.get("/channels/{channel.id}");

    /**
     * Update a channels settings. Requires the 'MANAGE_CHANNELS' permission for the guild. Returns a guild channel on
     * success, and a 400 BAD REQUEST on invalid parameters. Fires a Channel Update Gateway event.
     *
     * @see <a href="https://discord.com/developers/docs/resources/channel#modify-channel">
     * https://discord.com/developers/docs/resources/channel#modify-channel</a>
     */
    public static final Route CHANNEL_MODIFY = Route.put("/channels/{channel.id}");

    /**
     * Update a channels settings. Requires the 'MANAGE_CHANNELS' permission for the guild. Returns a guild channel on
     * success, and a 400 BAD REQUEST on invalid parameters. Fires a Channel Update Gateway event. All the JSON Params
     * are optional.
     *
     * @see <a href="https://discord.com/developers/docs/resources/channel#modify-channel">
     * https://discord.com/developers/docs/resources/channel#modify-channel</a>
     */
    public static final Route CHANNEL_MODIFY_PARTIAL = Route.patch("/channels/{channel.id}");

    /**
     * Delete a guild channel, or close a private message. Requires the 'MANAGE_CHANNELS' permission for the guild.
     * Returns a guild channel or dm channel object on success. Fires a Channel Delete Gateway event.
     *
     * @see <a href="https://discord.com/developers/docs/resources/channel#deleteclose-channel">
     * https://discord.com/developers/docs/resources/channel#deleteclose-channel</a>
     */
    public static final Route CHANNEL_DELETE = Route.delete("/channels/{channel.id}");

    /**
     * Returns the messages for a channel. If operating on a guild channel, this endpoint requires the 'READ_MESSAGES'
     * permission to be present on the current user. Returns an array of message objects on success.
     *
     * @see <a href="https://discord.com/developers/docs/resources/channel#get-channel-messages">
     * https://discord.com/developers/docs/resources/channel#get-channel-messages</a>
     */
    public static final Route MESSAGES_GET = Route.get("/channels/{channel.id}/messages");

    /**
     * Returns a specific message in the channel. If operating on a guild channel, this endpoints requires the
     * 'READ_MESSAGE_HISTORY' permission to be present on the current user. Returns a message object on success.
     *
     * @see <a href="https://discord.com/developers/docs/resources/channel#get-channel-message">
     * https://discord.com/developers/docs/resources/channel#get-channel-message</a>
     */
    public static final Route MESSAGE_GET = Route.get("/channels/{channel.id}/messages/{message.id}");

    /**
     * Post a message to a guild text or DM channel. If operating on a guild channel, this endpoint requires the
     * 'SEND_MESSAGES' permission to be present on the current user. Returns a message object. Fires a Message Create
     * Gateway event. See message formatting for more information on how to properly format messages.
     * <p>
     * This endpoint supports both JSON and form data bodies. It does require multipart/form-data requests instead
     * of the normal JSON request type when uploading files. Make sure you set your Content-Type to multipart/form-data
     * if you're doing that. Note that in that case, the embed field cannot be used, but you can pass an url-encoded
     * JSON body as a form value for payload_json.
     *
     * @see <a href="https://discord.com/developers/docs/resources/channel#create-message">
     * https://discord.com/developers/docs/resources/channel#create-message</a>
     */
    public static final Route MESSAGE_CREATE = Route.post("/channels/{channel.id}/messages");

    /**
     * Create a reaction for the message. This endpoint requires the 'READ_MESSAGE_HISTORY' permission to be present on
     * the current user. Additionally, if nobody else has reacted to the message using this emoji, this endpoint
     * requires the 'ADD_REACTIONS' permission to be present on the current user. Returns a 204 empty response on
     * success.
     *
     * @see <a href="https://discord.com/developers/docs/resources/channel#create-reaction">
     * https://discord.com/developers/docs/resources/channel#create-reaction</a>
     */
    public static final Route REACTION_CREATE = Route.put("/channels/{channel.id}/messages/{message" +
            ".id}/reactions/{emoji}/@me");

    /**
     * Delete a reaction the current user has made for the message. Returns a 204 empty response on success.
     *
     * @see <a href="https://discord.com/developers/docs/resources/channel#delete-own-reaction">
     * https://discord.com/developers/docs/resources/channel#delete-own-reaction</a>
     */
    public static final Route REACTION_DELETE_OWN = Route.delete("/channels/{channel.id}/messages/{message" +
            ".id}/reactions/{emoji}/@me");

    /**
     * Deletes another user's reaction. This endpoint requires the 'MANAGE_MESSAGES' permission to be present on the
     * current user. Returns a 204 empty response on success.
     *
     * @see <a href="https://discord.com/developers/docs/resources/channel#delete-user-reaction">
     * https://discord.com/developers/docs/resources/channel#delete-user-reaction</a>
     */
    public static final Route REACTION_DELETE_USER = Route.delete("/channels/{channel.id}/messages/{message" +
            ".id}/reactions/{emoji}/{user.id}");

    /**
     * Deletes all the reactions for a given emoji on a message. This endpoint requires the 'MANAGE_MESSAGES' permission
     * to be present on the current user.
     *
     * @see <a href="https://discord.com/developers/docs/resources/channel#delete-all-reactions-for-emoji">
     * https://discord.com/developers/docs/resources/channel#delete-all-reactions-for-emoji</a>
     */
    public static final Route REACTION_DELETE = Route.delete("/channels/{channel.id}/messages/{message" +
            ".id}/reactions/{emoji}");

    /**
     * Get a list of users that reacted with this emoji. Returns an array of user objects on success.
     *
     * @see <a href="https://discord.com/developers/docs/resources/channel#get-reactions">
     * https://discord.com/developers/docs/resources/channel#get-reactions</a>
     */
    public static final Route REACTIONS_GET = Route.get("/channels/{channel.id}/messages/{message" +
            ".id}/reactions/{emoji}");

    /**
     * Deletes all reactions on a message. This endpoint requires the 'MANAGE_MESSAGES' permission to be present on the
     * current user.
     *
     * @see <a href="https://discord.com/developers/docs/resources/channel#delete-all-reactions">
     * https://discord.com/developers/docs/resources/channel#delete-all-reactions</a>
     */
    public static final Route REACTIONS_DELETE_ALL = Route.delete("/channels/{channel.id}/messages/{message" +
            ".id}/reactions");

    /**
     * Edit a previously sent message. You can only edit messages that have been sent by the current user. Returns a
     * message object. Fires a Message Update Gateway event.
     *
     * @see <a href="https://discord.com/developers/docs/resources/channel#edit-message">
     * https://discord.com/developers/docs/resources/channel#edit-message</a>
     */
    public static final Route MESSAGE_EDIT = Route.patch("/channels/{channel.id}/messages/{message.id}");

    /**
     * Delete a message. If operating on a guild channel and trying to delete a message that was not sent by the
     * current user, this endpoint requires the 'MANAGE_MESSAGES' permission. Returns a 204 empty response on success.
     * Fires a Message Delete Gateway event.
     *
     * @see <a href="https://discord.com/developers/docs/resources/channel#delete-message">
     * https://discord.com/developers/docs/resources/channel#delete-message</a>
     */
    public static final Route MESSAGE_DELETE = Route.delete("/channels/{channel.id}/messages/{message.id}");

    /**
     * Delete multiple messages in a single request. This endpoint can only be used on guild channels and requires the
     * 'MANAGE_MESSAGES' permission. Returns a 204 empty response on success. Fires multiple Message Delete Gateway
     * events.
     * <p>
     * The gateway will ignore any individual messages that do not exist or do not belong to this channel, but these
     * will count towards the minimum and maximum message count. Duplicate snowflakes will only be counted once for
     * these limits.
     * <p>
     * This endpoint will not delete messages older than 2 weeks, and will fail if any message provided is older than
     * that. An endpoint will be added in the future to prune messages older than 2 weeks from a channel.
     *
     * @see <a href="https://discord.com/developers/docs/resources/channel#bulk-delete-messages">
     * https://discord.com/developers/docs/resources/channel#bulk-delete-messages</a>
     */
    public static final Route MESSAGE_DELETE_BULK = Route.post("/channels/{channel.id}/messages/bulk-delete");

    /**
     * Enable/disable suppression of embeds on a Message. This endpoint requires the 'MANAGE_MESSAGES' permission to
     * be present for the current user.
     * <p>
     * Returns a 204 empty response on success. Fires a Message Update Gateway event.
     *
     * @see <a href="https://discord.com/developers/docs/resources/channel#suppress-message-embeds">
     * https://discord.com/developers/docs/resources/channel#suppress-message-embeds</a>
     */
    @Experimental
    public static final Route MESSAGE_SUPPRESS_EMBEDS = Route.post("/channels/{channel.id}/messages/{message" +
            ".id}/suppress-embeds");

    /**
     * Crosspost a Message into all guilds what follow the news channel indicated. This endpoint requires the
     * 'DISCOVERY' feature to be present for the guild and requires the 'SEND_MESSAGES' permission, if the current user
     * sent the message, or additionally the 'MANAGE_MESSAGES' permission, for all other messages, to be present for
     * the current user.
     * <p>
     * Returns a 204 empty response on success.
     *
     * @see <a href="https://discord.com/developers/docs/resources/channel#crosspost-message">
     * https://discord.com/developers/docs/resources/channel#crosspost-message</a>
     */
    public static final Route CROSSPOST_MESSAGE = Route.post("/channels/{channel.id}/messages/{message.id}/crosspost");

    /**
     * Edit the channel permission overwrites for a user or role in a channel. Only usable for guild channels. Requires
     * the 'MANAGE_ROLES' permission. Returns a 204 empty response on success. For more information about permissions,
     * see permissions.
     *
     * @see <a href="https://discord.com/developers/docs/resources/channel#edit-channel-permissions">
     * https://discord.com/developers/docs/resources/channel#edit-channel-permissions</a>
     */
    public static final Route CHANNEL_PERMISSIONS_EDIT = Route.put("/channels/{channel.id}/permissions/{overwrite.id}");

    /**
     * Returns a list of invite objects (with invite metadata) for the channel. Only usable for guild channels.
     * Requires the 'MANAGE_CHANNELS' permission.
     *
     * @see <a href="https://discord.com/developers/docs/resources/channel#get-channel-invites">
     * https://discord.com/developers/docs/resources/channel#get-channel-invites</a>
     */
    public static final Route CHANNEL_INVITES_GET = Route.get("/channels/{channel.id}/invites");

    /**
     * Create a new invite object for the channel. Only usable for guild channels. Requires the CREATE_INSTANT_INVITE
     * permission. All JSON parameters for this route are optional, however the request body is not. If you are not
     * sending any fields, you still have to send an empty JSON object ({}). Returns an invite object.
     *
     * @see <a href="https://discord.com/developers/docs/resources/channel#create-channel-invite">
     * https://discord.com/developers/docs/resources/channel#create-channel-invite</a>
     */
    public static final Route CHANNEL_INVITE_CREATE = Route.post("/channels/{channel.id}/invites");

    /**
     * Delete a channel permission overwrite for a user or role in a channel. Only usable for guild channels. Requires
     * the 'MANAGE_ROLES' permission. Returns a 204 empty response on success. For more information about permissions,
     * see permissions.
     *
     * @see <a href="https://discord.com/developers/docs/resources/channel#delete-channel-permission">
     * https://discord.com/developers/docs/resources/channel#delete-channel-permission</a>
     */
    public static final Route CHANNEL_PERMISSION_DELETE = Route.delete("/channels/{channel.id}/permissions/{overwrite" +
            ".id}");

    /**
     * Follow a News Channel to send messages to a target channel. Requires the `MANAGE_WEBHOOKS` permission in the
     * target channel. Returns a followed channel object.
     *
     * @see <a href="https://discord.com/developers/docs/resources/channel#follow-news-channel">
     * https://discord.com/developers/docs/resources/channel#follow-news-channel</a>
     */
    public static final Route FOLLOW_NEWS_CHANNEL = Route.post("/channels/{channel.id}/followers");

    /**
     * Post a typing indicator for the specified channel. Generally bots should not implement this route. However, if a
     * bot is responding to a command and expects the computation to take a few seconds, this endpoint may be called to
     * let the user know that the bot is processing their message. Returns a 204 empty response on success. Fires a
     * Typing Start Gateway event.
     *
     * @see <a href="https://discord.com/developers/docs/resources/channel#trigger-typing-indicator">
     * https://discord.com/developers/docs/resources/channel#trigger-typing-indicator</a>
     */
    public static final Route TYPING_INDICATOR_TRIGGER = Route.post("/channels/{channel.id}/typing");

    /**
     * Returns all pinned messages in the channel as an array of message objects.
     *
     * @see <a href="https://discord.com/developers/docs/resources/channel#get-pinned-messages">
     * https://discord.com/developers/docs/resources/channel#get-pinned-messages</a>
     */
    public static final Route MESSAGES_PINNED_GET = Route.get("/channels/{channel.id}/pins");

    /**
     * Pin a message in a channel. Requires the 'MANAGE_MESSAGES' permission. Returns a 204 empty response on success.
     *
     * @see <a href="https://discord.com/developers/docs/resources/channel#add-pinned-channel-message">
     * https://discord.com/developers/docs/resources/channel#add-pinned-channel-message</a>
     */
    public static final Route MESSAGES_PINNED_ADD = Route.put("/channels/{channel.id}/pins/{message.id}");

    /**
     * Delete a pinned message in a channel. Requires the 'MANAGE_MESSAGES' permission. Returns a 204 empty response on
     * success.
     *
     * @see <a href="https://discord.com/developers/docs/resources/channel#delete-pinned-channel-message">
     * https://discord.com/developers/docs/resources/channel#delete-pinned-channel-message</a>
     */
    public static final Route MESSAGES_PINNED_DELETE = Route.delete("/channels/{channel.id}/pins/{message.id}");

    /**
     * Adds a recipient to a Group DM using their access token.
     *
     * @see <a href="https://discord.com/developers/docs/resources/channel#group-dm-add-recipient">
     * https://discord.com/developers/docs/resources/channel#group-dm-add-recipient</a>
     */
    public static final Route GROUP_DM_RECIPIENT_ADD = Route.put("/channels/{channel.id}/recipients/{user.id}");

    /**
     * Removes a recipient from a Group DM.
     *
     * @see <a href="https://discord.com/developers/docs/resources/channel#group-dm-remove-recipient">
     * https://discord.com/developers/docs/resources/channel#group-dm-remove-recipient</a>
     */
    public static final Route GROUP_DM_RECIPIENT_DELETE = Route.delete("/channels/{channel.id}/recipients/{user.id}");

    ////////////////////////////////////////////
    ////////////// Emoji Resource //////////////
    ////////////////////////////////////////////

    /**
     * Returns a list of emoji objects for the given guild.
     *
     * @see <a href="https://discord.com/developers/docs/resources/emoji#list-guild-emojis">
     * https://discord.com/developers/docs/resources/emoji#list-guild-emojis</a>
     */
    public static final Route GUILD_EMOJIS_GET = Route.get("/guilds/{guild.id}/emojis");

    /**
     * Returns an emoji object for the given guild and emoji IDs.
     *
     * @see <a href="https://discord.com/developers/docs/resources/emoji#get-guild-emoji">
     * https://discord.com/developers/docs/resources/emoji#get-guild-emoji</a>
     */
    public static final Route GUILD_EMOJI_GET = Route.get("/guilds/{guild.id}/emojis/{emoji.id}");

    /**
     * Create a new emoji for the guild. Returns the new emoji object on success. Fires a Guild Emojis Update Gateway
     * event.
     *
     * @see <a href="https://discord.com/developers/docs/resources/emoji#create-guild-emoji">
     * https://discord.com/developers/docs/resources/emoji#create-guild-emoji</a>
     */
    public static final Route GUILD_EMOJI_CREATE = Route.post("/guilds/{guild.id}/emojis");

    /**
     * Modify the given emoji. Returns the updated emoji object on success. Fires a Guild Emojis Update Gateway event.
     *
     * @see <a href="https://discord.com/developers/docs/resources/emoji#modify-guild-emoji">
     * https://discord.com/developers/docs/resources/emoji#modify-guild-emoji</a>
     */
    public static final Route GUILD_EMOJI_MODIFY = Route.patch("/guilds/{guild.id}/emojis/{emoji.id}");

    /**
     * Delete the given emoji. Returns 204 No Content on success. Fires a Guild Emojis Update Gateway event.
     *
     * @see <a href="https://discord.com/developers/docs/resources/emoji#delete-guild-emoji">
     * https://discord.com/developers/docs/resources/emoji#delete-guild-emoji</a>
     */
    public static final Route GUILD_EMOJI_DELETE = Route.delete("/guilds/{guild.id}/emojis/{emoji.id}");

    ////////////////////////////////////////////
    ////////////// Guild Resource //////////////
    ////////////////////////////////////////////

    /**
     * Create a new guild. Returns a guild object on success. Fires a Guild Create Gateway event.
     * <p>
     * By default this endpoint is limited to 10 active guilds. These limits are raised for whitelisted GameBridge
     * applications.
     *
     * @see <a href="https://discord.com/developers/docs/resources/guild#create-guild">
     * https://discord.com/developers/docs/resources/guild#create-guild</a>
     */
    public static final Route GUILD_CREATE = Route.post("/guilds");

    /**
     * Returns the guild object for the given id.
     *
     * @see <a href="https://discord.com/developers/docs/resources/guild#get-guild">
     * https://discord.com/developers/docs/resources/guild#get-guild</a>
     */
    public static final Route GUILD_GET = Route.get("/guilds/{guild.id}");

    /**
     * Modify a guild's settings. Returns the updated guild object on success. Fires a Guild Update Gateway event.
     *
     * @see <a href="https://discord.com/developers/docs/resources/guild#modify-guild">
     * https://discord.com/developers/docs/resources/guild#modify-guild</a>
     */
    public static final Route GUILD_MODIFY = Route.patch("/guilds/{guild.id}");

    /**
     * Delete a guild permanently. User must be owner. Returns 204 No Content on success. Fires a Guild Delete Gateway
     * event.
     *
     * @see <a href="https://discord.com/developers/docs/resources/guild#delete-guild">
     * https://discord.com/developers/docs/resources/guild#delete-guild</a>
     */
    public static final Route GUILD_DELETE = Route.delete("/guilds/{guild.id}");

    /**
     * Returns a list of guild channel objects.
     *
     * @see <a href="https://discord.com/developers/docs/resources/guild#get-guild-channels">
     * https://discord.com/developers/docs/resources/guild#get-guild-channels</a>
     */
    public static final Route GUILD_CHANNELS_GET = Route.get("/guilds/{guild.id}/channels");

    /**
     * Create a new channel object for the guild. Requires the 'MANAGE_CHANNELS' permission. Returns the new channel
     * object on success. Fires a Channel Create Gateway event.
     *
     * @see <a href="https://discord.com/developers/docs/resources/guild#create-guild-channel">
     * https://discord.com/developers/docs/resources/guild#create-guild-channel</a>
     */
    public static final Route GUILD_CHANNEL_CREATE = Route.post("/guilds/{guild.id}/channels");

    /**
     * Modify the positions of a set of role objects for the guild. Requires the 'MANAGE_ROLES' permission. Returns a
     * list of all of the guild's role objects on success. Fires multiple Guild Role Update Gateway events.
     *
     * @see <a href="https://discord.com/developers/docs/resources/guild#modify-guild-channel-positions">
     * https://discord.com/developers/docs/resources/guild#modify-guild-channel-positions</a>
     */
    public static final Route GUILD_CHANNEL_POSITIONS_MODIFY = Route.patch("/guilds/{guild.id}/channels");

    /**
     * Returns a guild member object for the specified user.
     *
     * @see <a href="https://discord.com/developers/docs/resources/guild#get-guild-member">
     * https://discord.com/developers/docs/resources/guild#get-guild-member</a>
     */
    public static final Route GUILD_MEMBER_GET = Route.get("/guilds/{guild.id}/members/{user.id}");

    /**
     * Returns a list of guild member objects that are members of the guild.
     *
     * @see <a href="https://discord.com/developers/docs/resources/guild#list-guild-members">
     * https://discord.com/developers/docs/resources/guild#list-guild-members</a>
     */
    public static final Route GUILD_MEMBERS_LIST = Route.get("/guilds/{guild.id}/members");

    /**
     * Adds a user to the guild, provided you have a valid oauth2 access token for the user with the guilds.join scope.
     * Returns a 201 Created with the guild member as the body. Fires a Guild Member Add Gateway event. Requires the
     * bot to have the CREATE_INSTANT_INVITE permission.
     *
     * @see <a href="https://discord.com/developers/docs/resources/guild#add-guild-member">
     * https://discord.com/developers/docs/resources/guild#add-guild-member</a>
     */
    public static final Route GUILD_MEMBER_ADD = Route.put("/guilds/{guild.id}/members/{user.id}");

    /**
     * Modify attributes of a guild member. Returns a 200 OK with the guild member on success. Fires a Guild Member
     * Update Gateway event.
     *
     * @see <a href="https://discord.com/developers/docs/resources/guild#modify-guild-member">
     * https://discord.com/developers/docs/resources/guild#modify-guild-member</a>
     */
    public static final Route GUILD_MEMBER_MODIFY = Route.patch("/guilds/{guild.id}/members/{user.id}");

    /**
     * Modifies the nickname of the current user in a guild. Returns a 200 with the nickname on success. Fires a Guild
     * Member Update Gateway event.
     *
     * @see <a href="https://discord.com/developers/docs/resources/guild#modify-current-user-nick">
     * https://discord.com/developers/docs/resources/guild#modify-current-user-nick</a>
     */
    public static final Route NICKNAME_MODIFY_OWN = Route.patch("/guilds/{guild.id}/members/@me/nick");

    /**
     * Adds a role to a guild member. Requires the 'MANAGE_ROLES' permission. Returns a 204 empty response on success.
     * Fires a Guild Member Update Gateway event.
     *
     * @see <a href="https://discord.com/developers/docs/resources/guild#add-guild-member-role">
     * https://discord.com/developers/docs/resources/guild#add-guild-member-role</a>
     */
    public static final Route GUILD_MEMBER_ROLE_ADD = Route.put("/guilds/{guild.id}/members/{user.id}/roles/{role.id}");

    /**
     * Removes a role from a guild member. Requires the 'MANAGE_ROLES' permission. Returns a 204 empty response on
     * success. Fires a Guild Member Update Gateway event.
     *
     * @see <a href="https://discord.com/developers/docs/resources/guild#remove-guild-member-role">
     * https://discord.com/developers/docs/resources/guild#remove-guild-member-role</a>
     */
    public static final Route GUILD_MEMBER_ROLE_REMOVE = Route.delete("/guilds/{guild.id}/members/{user" +
            ".id}/roles/{role.id}");

    /**
     * Remove a member from a guild. Requires 'KICK_MEMBERS' permission. Returns a 204 empty response on success. Fires
     * a Guild Member Remove Gateway event.
     *
     * @see <a href="https://discord.com/developers/docs/resources/guild#remove-guild-member">
     * https://discord.com/developers/docs/resources/guild#remove-guild-member</a>
     */
    public static final Route GUILD_MEMBER_REMOVE = Route.delete("/guilds/{guild.id}/members/{user.id}");

    /**
     * Returns a list of ban objects for the users banned from this guild. Requires the 'BAN_MEMBERS' permission.
     *
     * @see <a href="https://discord.com/developers/docs/resources/guild#get-guild-bans">
     * https://discord.com/developers/docs/resources/guild#get-guild-bans</a>
     */
    public static final Route GUILD_BANS_GET = Route.get("/guilds/{guild.id}/bans");

    /**
     * Returns a ban object for the given user or a 404 not found if the ban cannot be found. Requires the 'BAN_MEMBERS'
     * permission.
     *
     * @see <a href="https://discord.com/developers/docs/resources/guild#get-guild-ban">
     * https://discord.com/developers/docs/resources/guild#get-guild-ban</a>
     */
    public static final Route GUILD_BAN_GET = Route.get("/guilds/{guild.id}/bans/{user.id}");

    /**
     * Create a guild ban, and optionally delete previous messages sent by the banned user. Requires the 'BAN_MEMBERS'
     * permission. Returns a 204 empty response on success. Fires a Guild Ban Add Gateway event.
     *
     * @see <a href="https://discord.com/developers/docs/resources/guild#create-guild-ban">
     * https://discord.com/developers/docs/resources/guild#create-guild-ban</a>
     */
    public static final Route GUILD_BAN_CREATE = Route.put("/guilds/{guild.id}/bans/{user.id}");

    /**
     * Remove the ban for a user. Requires the 'BAN_MEMBERS' permissions. Returns a 204 empty response on success.
     * Fires a Guild Ban Remove Gateway event.
     *
     * @see <a href="https://discord.com/developers/docs/resources/guild#remove-guild-ban">
     * https://discord.com/developers/docs/resources/guild#remove-guild-ban</a>
     */
    public static final Route GUILD_BAN_REMOVE = Route.delete("/guilds/{guild.id}/bans/{user.id}");

    /**
     * Returns a list of role objects for the guild. Requires the 'MANAGE_ROLES' permission.
     *
     * @see <a href="https://discord.com/developers/docs/resources/guild#get-guild-roles">
     * https://discord.com/developers/docs/resources/guild#get-guild-roles</a>
     */
    public static final Route GUILD_ROLES_GET = Route.get("/guilds/{guild.id}/roles");

    /**
     * Create a new role for the guild. Requires the 'MANAGE_ROLES' permission. Returns the new role object on success.
     * Fires a Guild Role Create Gateway event. All JSON params are optional.
     *
     * @see <a href="https://discord.com/developers/docs/resources/guild#create-guild-role">
     * https://discord.com/developers/docs/resources/guild#create-guild-role</a>
     */
    public static final Route GUILD_ROLE_CREATE = Route.post("/guilds/{guild.id}/roles");

    /**
     * Modify the positions of a set of role objects for the guild. Requires the 'MANAGE_ROLES' permission. Returns a
     * list of all of the guild's role objects on success. Fires multiple Guild Role Update Gateway events.
     *
     * @see <a href="https://discord.com/developers/docs/resources/guild#modify-guild-role-positions">
     * https://discord.com/developers/docs/resources/guild#modify-guild-role-positions</a>
     */
    public static final Route GUILD_ROLE_POSITIONS_MODIFY = Route.patch("/guilds/{guild.id}/roles");

    /**
     * Modify a guild role. Requires the 'MANAGE_ROLES' permission. Returns the updated role on success. Fires a Guild
     * Role Update Gateway event.
     *
     * @see <a href="https://discord.com/developers/docs/resources/guild#modify-guild-role">
     * https://discord.com/developers/docs/resources/guild#modify-guild-role</a>
     */
    public static final Route GUILD_ROLE_MODIFY = Route.patch("/guilds/{guild.id}/roles/{role.id}");

    /**
     * Delete a guild role. Requires the 'MANAGE_ROLES' permission. Returns a 204 empty response on success. Fires a
     * Guild Role Delete Gateway event.
     *
     * @see <a href="https://discord.com/developers/docs/resources/guild#delete-guild-role">
     * https://discord.com/developers/docs/resources/guild#delete-guild-role</a>
     */
    public static final Route GUILD_ROLE_DELETE = Route.delete("/guilds/{guild.id}/roles/{role.id}");

    /**
     * Returns an object with one 'pruned' key indicating the number of members that would be removed in a prune
     * operation. Requires the 'KICK_MEMBERS' permission.
     *
     * @see <a href="https://discord.com/developers/docs/resources/guild#get-guild-prune-count">
     * https://discord.com/developers/docs/resources/guild#get-guild-prune-count</a>
     */
    public static final Route GUILD_PRUNE_COUNT_GET = Route.get("/guilds/{guild.id}/prune");

    /**
     * Begin a prune operation. Requires the 'KICK_MEMBERS' permission. Returns an object with one 'pruned' key
     * indicating the number of members that were removed in the prune operation. Fires multiple Guild Member Remove
     * Gateway events.
     *
     * @see <a href="https://discord.com/developers/docs/resources/guild#begin-guild-prune">
     * https://discord.com/developers/docs/resources/guild#begin-guild-prune</a>
     */
    public static final Route GUILD_PRUNE_BEGIN = Route.post("/guilds/{guild.id}/prune");

    /**
     * Returns a list of voice region objects for the guild. Unlike the similar /voice route, this returns VIP servers
     * when the guild is VIP-enabled.
     *
     * @see <a href="https://discord.com/developers/docs/resources/guild#get-guild-voice-regions">
     * https://discord.com/developers/docs/resources/guild#get-guild-voice-regions</a>
     */
    public static final Route GUILD_VOICE_REGIONS_GET = Route.get("/guilds/{guild.id}/regions");

    /**
     * Returns a list of invite objects (with invite metadata) for the guild. Requires the 'MANAGE_GUILD' permission.
     *
     * @see <a href="https://discord.com/developers/docs/resources/guild#get-guild-invites">
     * https://discord.com/developers/docs/resources/guild#get-guild-invites</a>
     */
    public static final Route GUILD_INVITES_GET = Route.get("/guilds/{guild.id}/invites");

    /**
     * Returns a list of integration objects for the guild. Requires the 'MANAGE_GUILD' permission.
     *
     * @see <a href="https://discord.com/developers/docs/resources/guild#get-guild-integrations">
     * https://discord.com/developers/docs/resources/guild#get-guild-integrations</a>
     */
    public static final Route GUILD_INTEGRATIONS_GET = Route.get("/guilds/{guild.id}/integrations");

    /**
     * Attach an integration object from the current user to the guild. Requires the 'MANAGE_GUILD' permission. Returns
     * a 204 empty response on success. Fires a Guild Integrations Update Gateway event.
     *
     * @see <a href="https://discord.com/developers/docs/resources/guild#create-guild-integration">
     * https://discord.com/developers/docs/resources/guild#create-guild-integration</a>
     */
    public static final Route GUILD_INTEGRATION_CREATE = Route.post("/guilds/{guild.id}/integrations");

    /**
     * Modify the behavior and settings of a integration object for the guild. Requires the 'MANAGE_GUILD' permission.
     * Returns a 204 empty response on success. Fires a Guild Integrations Update Gateway event.
     *
     * @see <a href="https://discord.com/developers/docs/resources/guild#modify-guild-integration">
     * https://discord.com/developers/docs/resources/guild#modify-guild-integration</a>
     */
    public static final Route GUILD_INTEGRATION_MODIFY = Route.patch("/guilds/{guild.id}/integrations/{integration" +
            ".id}");

    /**
     * Delete the attached integration object for the guild. Requires the 'MANAGE_GUILD' permission. Returns a 204
     * empty response on success. Fires a Guild Integrations Update Gateway event.
     *
     * @see <a href="https://discord.com/developers/docs/resources/guild#delete-guild-integration">
     * https://discord.com/developers/docs/resources/guild#delete-guild-integration</a>
     */
    public static final Route GUILD_INTEGRATION_DELETE = Route.delete("/guilds/{guild.id}/integrations/{integration" +
            ".id}");

    /**
     * Sync an integration. Requires the 'MANAGE_GUILD' permission. Returns a 204 empty response on success.
     *
     * @see <a href="https://discord.com/developers/docs/resources/guild#sync-guild-integration">
     * https://discord.com/developers/docs/resources/guild#sync-guild-integration</a>
     */
    public static final Route GUILD_INTEGRATION_SYNC = Route.post("/guilds/{guild.id}/integrations/{integration" +
            ".id}/sync");

    /**
     * Returns the guild widget object. Requires the 'MANAGE_GUILD' permission.
     *
     * @see <a href="https://discord.com/developers/docs/resources/guild#get-guild-widget">
     * https://discord.com/developers/docs/resources/guild#get-guild-widget</a>
     */
    public static final Route GUILD_WIDGET_GET = Route.get("/guilds/{guild.id}/widget");

    /**
     * Modify a guild widget object for the guild. All attributes may be passed in with JSON and modified. Requires the
     * 'MANAGE_GUILD' permission. Returns the updated guild widget object.
     *
     * @see <a href="https://discord.com/developers/docs/resources/guild#modify-guild-widget">
     * https://discord.com/developers/docs/resources/guild#modify-guild-widget</a>
     */
    public static final Route GUILD_WIDGET_MODIFY = Route.patch("/guilds/{guild.id}/widget");

    /**
     * Returns the guild preview object. If the user is not in the guild, then the guild must be Discoverable.
     *
     * @see <a href="https://discord.com/developers/docs/resources/guild#get-guild-preview">
     * https://discord.com/developers/docs/resources/guild#get-guild-preview</a>
     */
    public static final Route GUILD_PREVIEW_GET = Route.get("/guilds/{guild.id}/preview");

    /////////////////////////////////////////////
    ////////////// Invite Resource //////////////
    /////////////////////////////////////////////

    /**
     * Returns an invite object for the given code.
     *
     * @see <a href="https://discord.com/developers/docs/resources/invite#get-invite">
     * https://discord.com/developers/docs/resources/invite#get-invite</a>
     */
    public static final Route INVITE_GET = Route.get("/invites/{invite.code}");

    /**
     * Delete an invite. Requires the MANAGE_CHANNELS permission. Returns an invite object on success.
     *
     * @see <a href="https://discord.com/developers/docs/resources/invite#delete-invite">
     * https://discord.com/developers/docs/resources/invite#delete-invite</a>
     */
    public static final Route INVITE_DELETE = Route.delete("/invites/{invite.code}");

    /**
     * Accept an invite. This requires the guilds.join OAuth2 scope to be able to accept invites on behalf of normal
     * users (via an OAuth2 Bearer token). Bot users are disallowed. Returns an invite object on success.
     *
     * @see <a href="https://discord.com/developers/docs/resources/invite#accept-invite">
     * https://discord.com/developers/docs/resources/invite#accept-invite</a>
     */
    public static final Route INVITE_ACCEPT = Route.post("/invites/{invite.code}");

    ///////////////////////////////////////////
    ////////////// User Resource //////////////
    ///////////////////////////////////////////

    /**
     * Returns the user object of the requester's account. For OAuth2, this requires the identify scope, which will
     * return the object without an email, and optionally the email scope, which returns the object with an email.
     *
     * @see <a href="https://discord.com/developers/docs/resources/user#get-current-user">
     * https://discord.com/developers/docs/resources/user#get-current-user</a>
     */
    public static final Route CURRENT_USER_GET = Route.get("/users/@me");

    /**
     * Returns a user object for a given user ID.
     *
     * @see <a href="https://discord.com/developers/docs/resources/user#get-user">
     * https://discord.com/developers/docs/resources/user#get-user</a>
     */
    public static final Route USER_GET = Route.get("/users/{user.id}");

    /**
     * Modify the requester's user account settings. Returns a user object on success.
     *
     * @see <a href="https://discord.com/developers/docs/resources/user#modify-current-user">
     * https://discord.com/developers/docs/resources/user#modify-current-user</a>
     */
    public static final Route CURRENT_USER_MODIFY = Route.patch("/users/@me");

    /**
     * Returns a list of partial guild objects the current user is a member of. Requires the guilds OAuth2 scope.
     *
     * @see <a href="https://discord.com/developers/docs/resources/user#get-current-user-guilds">
     * https://discord.com/developers/docs/resources/user#get-current-user-guilds</a>
     */
    public static final Route CURRENT_USER_GUILDS_GET = Route.get("/users/@me/guilds");

    /**
     * Leave a guild. Returns a 204 empty response on success.
     *
     * @see <a href="https://discord.com/developers/docs/resources/user#leave-guild">
     * https://discord.com/developers/docs/resources/user#leave-guild</a>
     */
    public static final Route GUILD_LEAVE = Route.delete("/users/@me/guilds/{guild.id}");

    /**
     * Returns a list of DM channel objects.
     *
     * @see <a href="https://discord.com/developers/docs/resources/user#get-user-dms">
     * https://discord.com/developers/docs/resources/user#get-user-dms</a>
     */
    public static final Route USER_DMS_GET = Route.get("/users/@me/channels");

    /**
     * Create a new DM channel with a user. Returns a DM channel object.
     *
     * @see <a href="https://discord.com/developers/docs/resources/user#create-dm">
     * https://discord.com/developers/docs/resources/user#create-dm</a>
     */
    public static final Route USER_DM_CREATE = Route.post("/users/@me/channels");

    /**
     * Create a new group DM channel with multiple users. Returns a DM channel object.
     *
     * @see <a href="https://discord.com/developers/docs/resources/user#create-group-dm">
     * https://discord.com/developers/docs/resources/user#create-group-dm</a>
     */
    public static final Route GROUP_DM_CREATE = Route.post("/users/@me/channels");

    /**
     * Returns a list of connection objects. Requires the connections OAuth2 scope.
     *
     * @see <a href="https://discord.com/developers/docs/resources/user#get-user-connections">
     * https://discord.com/developers/docs/resources/user#get-user-connections</a>
     */
    public static final Route USER_CONNECTIONS_GET = Route.get("/users/@me/connections");

    ////////////////////////////////////////////
    ////////////// Voice Resource //////////////
    ////////////////////////////////////////////

    /**
     * Returns an array of voice region objects that can be used when creating servers.
     *
     * @see <a href="https://discord.com/developers/docs/resources/voice#list-voice-regions">
     * https://discord.com/developers/docs/resources/voice#list-voice-regions</a>
     */
    public static final Route VOICE_REGION_LIST = Route.get("/voice/regions");

    //////////////////////////////////////////////
    ////////////// Webhook Resource //////////////
    //////////////////////////////////////////////

    /**
     * Create a new webhook. Returns a webhook object on success.
     *
     * @see <a href="https://discord.com/developers/docs/resources/webhook#create-webhook">
     * https://discord.com/developers/docs/resources/webhook#create-webhook</a>
     */
    public static final Route CHANNEL_WEBHOOK_CREATE = Route.post("/channels/{channel.id}/webhooks");

    /**
     * Returns a list of channel webhook objects.
     *
     * @see <a href="https://discord.com/developers/docs/resources/webhook#get-channel-webhooks">
     * https://discord.com/developers/docs/resources/webhook#get-channel-webhooks</a>
     */
    public static final Route CHANNEL_WEBHOOKS_GET = Route.get("/channels/{channel.id}/webhooks");

    /**
     * Returns a list of guild webhook objects.
     *
     * @see <a href="https://discord.com/developers/docs/resources/webhook#get-guild-webhooks">
     * https://discord.com/developers/docs/resources/webhook#get-guild-webhooks</a>
     */
    public static final Route GUILD_WEBHOOKS_GET = Route.get("/guilds/{guild.id}/webhooks");

    /**
     * Returns the new webhook object for the given id.
     *
     * @see <a href="https://discord.com/developers/docs/resources/webhook#get-webhook">
     * https://discord.com/developers/docs/resources/webhook#get-webhook</a>
     */
    public static final Route WEBHOOK_GET = Route.get("/webhooks/{webhook.id}");

    /**
     * Same as {@link #WEBHOOK_GET}, except this call does not require authentication and returns no user in the
     * webhook object.
     *
     * @see <a href="https://discord.com/developers/docs/resources/webhook#get-webhook-with-token"
     * >https://discord.com/developers/docs/resources/webhook#get-webhook-with-token</a>
     */
    public static final Route WEBHOOK_TOKEN_GET = Route.get("/webhooks/{webhook.id}/{webhook.token}");

    /**
     * Modify a webhook. Returns the updated webhook object on success. All parameters to this endpoint are optional.
     *
     * @see <a href="https://discord.com/developers/docs/resources/webhook#modify-webhook">
     * https://discord.com/developers/docs/resources/webhook#modify-webhook</a>
     */
    public static final Route WEBHOOK_MODIFY = Route.patch("/webhooks/{webhook.id}");

    /**
     * Same as {@link #WEBHOOK_MODIFY}, except this call does not require authentication and returns no user in the
     * webhook object.
     *
     * @see <a href="https://discord.com/developers/docs/resources/webhook#modify-webhook-with-token">
     * https://discord.com/developers/docs/resources/webhook#modify-webhook-with-token</a>
     */
    public static final Route WEBHOOK_TOKEN_MODIFY = Route.patch("/webhooks/{webhook.id}/{webhook.token}");

    /**
     * Delete a webhook permanently. User must be owner. Returns a 204 NO CONTENT response on success.
     *
     * @see <a href="https://discord.com/developers/docs/resources/webhook#delete-webhook">
     * https://discord.com/developers/docs/resources/webhook#delete-webhook</a>
     */
    public static final Route WEBHOOK_DELETE = Route.delete("/webhooks/{webhook.id}");

    /**
     * Same as above, except this call does not require authentication.
     *
     * @see <a href="https://discord.com/developers/docs/resources/webhook#delete-webhook-with-token">
     * https://discord.com/developers/docs/resources/webhook#delete-webhook-with-token</a>
     */
    public static final Route WEBHOOK_TOKEN_DELETE = Route.delete("/webhooks/{webhook.id}/{webhook.token}");

    /**
     * This endpoint supports both JSON and form data bodies. It does require multipart/form-data requests instead of
     * the normal JSON request type when uploading files. Make sure you set your Content-Type to multipart/form-data if
     * you're doing that. Note that in that case, the embeds field cannot be used, but you can pass an url-encoded JSON
     * body as a form value for payload_json.
     *
     * @see <a href="https://discord.com/developers/docs/resources/webhook#execute-webhook">
     * https://discord.com/developers/docs/resources/webhook#execute-webhook</a>
     */
    public static final Route WEBHOOK_EXECUTE = Route.post("/webhooks/{webhook.id}/{webhook.token}");

    /**
     * @see <a href="https://discord.com/developers/docs/resources/webhook#execute-slackcompatible-webhook">
     * https://discord.com/developers/docs/resources/webhook#execute-slackcompatible-webhook</a>
     */
    public static final Route WEBHOOK_EXECUTE_SLACK = Route.post("/webhooks/{webhook.id}/{webhook.token}/slack");

    /**
     * @see <a href="https://discord.com/developers/docs/resources/webhook#execute-githubcompatible-webhook">
     * https://discord.com/developers/docs/resources/webhook#execute-githubcompatible-webhook</a>
     */
    public static final Route WEBHOOK_EXECUTE_GITHUB = Route.post("/webhooks/{webhook.id}/{webhook.token}/github");

    /**
     * @see <a href="https://discord.com/developers/docs/resources/webhook#edit-webhook-message">
     * https://discord.com/developers/docs/resources/webhook#edit-webhook-message</a>
     */
    public static final Route WEBHOOK_MESSAGE_EDIT = Route.patch("/webhooks/{webhook.id}/{webhook" +
            ".token}/messages/{message.id}");

    /**
     * @see <a href="https://discord.com/developers/docs/resources/webhook#delete-webhook-message">
     * https://discord.com/developers/docs/resources/webhook#delete-webhook-message</a>
     */
    public static final Route WEBHOOK_MESSAGE_DELETE = Route.delete("/webhooks/{webhook.id}/{webhook" +
            ".token}/messages/{message.id}");

    ///////////////////////////////////////////
    ////////// Application Resource ///////////
    ///////////////////////////////////////////

    /**
     * Returns the bot's OAuth2 application info.
     *
     * @see <a href=https://discord.com/developers/docs/topics/oauth2#get-current-application-information>
     * https://discord.com/developers/docs/topics/oauth2#get-current-application-information</a>
     */
    public static final Route APPLICATION_INFO_GET = Route.get("/oauth2/applications/@me");

    public static final Route GLOBAL_APPLICATION_COMMANDS_GET = Route.get("/applications/{application.id}/commands");

    public static final Route GLOBAL_APPLICATION_COMMANDS_CREATE = Route.post("/applications/{application" +
            ".id}/commands");

<<<<<<< HEAD
    public static final Route GLOBAL_APPLICATION_COMMAND_MODIFY = Route.patch("/applications/{application" +
            ".id}/commands/{command.id}");
=======
    public static final Route GLOBAL_APPLICATION_COMMANDS_BULK_OVERWRITE = Route.put("/applications/{application.id}/commands");

    public static final Route GLOBAL_APPLICATION_COMMAND_GET = Route.get("/applications/{application.id}/commands/{command.id}");

    public static final Route GLOBAL_APPLICATION_COMMAND_MODIFY = Route.patch("/applications/{application.id}/commands/{command.id}");
>>>>>>> fc15c260

    public static final Route GLOBAL_APPLICATION_COMMAND_DELETE = Route.delete("/applications/{application" +
            ".id}/commands/{command.id}");

    public static final Route GUILD_APPLICATION_COMMANDS_GET = Route.get("/applications/{application" +
            ".id}/guilds/{guild.id}/commands");

    public static final Route GUILD_APPLICATION_COMMANDS_CREATE = Route.post("/applications/{application" +
            ".id}/guilds/{guild.id}/commands");

<<<<<<< HEAD
    public static final Route GUILD_APPLICATION_COMMAND_MODIFY = Route.patch("/applications/{application" +
            ".id}/guilds/{guild.id}/commands/{command.id}");
=======
    public static final Route GUILD_APPLICATION_COMMANDS_BULK_OVERWRITE = Route.put("/applications/{application.id}/guilds/{guild.id}/commands");

    public static final Route GUILD_APPLICATION_COMMAND_GET = Route.get("/applications/{application.id}/guilds/{guild.id}/commands/{command.id}");

    public static final Route GUILD_APPLICATION_COMMAND_MODIFY = Route.patch("/applications/{application.id}/guilds/{guild.id}/commands/{command.id}");
>>>>>>> fc15c260

    public static final Route GUILD_APPLICATION_COMMAND_DELETE = Route.delete("/applications/{application" +
            ".id}/guilds/{guild.id}/commands/{command.id}");

    ///////////////////////////////////////////
    ////////// Interaction Resource ///////////
    ///////////////////////////////////////////

    public static final Route INTERACTION_RESPONSE_CREATE = Route.post("/interactions/{interaction.id}/{interaction" +
            ".token}/callback");
}<|MERGE_RESOLUTION|>--- conflicted
+++ resolved
@@ -154,8 +154,7 @@
      * @see <a href="https://discord.com/developers/docs/resources/channel#create-reaction">
      * https://discord.com/developers/docs/resources/channel#create-reaction</a>
      */
-    public static final Route REACTION_CREATE = Route.put("/channels/{channel.id}/messages/{message" +
-            ".id}/reactions/{emoji}/@me");
+    public static final Route REACTION_CREATE = Route.put("/channels/{channel.id}/messages/{message.id}/reactions/{emoji}/@me");
 
     /**
      * Delete a reaction the current user has made for the message. Returns a 204 empty response on success.
@@ -163,8 +162,7 @@
      * @see <a href="https://discord.com/developers/docs/resources/channel#delete-own-reaction">
      * https://discord.com/developers/docs/resources/channel#delete-own-reaction</a>
      */
-    public static final Route REACTION_DELETE_OWN = Route.delete("/channels/{channel.id}/messages/{message" +
-            ".id}/reactions/{emoji}/@me");
+    public static final Route REACTION_DELETE_OWN = Route.delete("/channels/{channel.id}/messages/{message.id}/reactions/{emoji}/@me");
 
     /**
      * Deletes another user's reaction. This endpoint requires the 'MANAGE_MESSAGES' permission to be present on the
@@ -173,8 +171,7 @@
      * @see <a href="https://discord.com/developers/docs/resources/channel#delete-user-reaction">
      * https://discord.com/developers/docs/resources/channel#delete-user-reaction</a>
      */
-    public static final Route REACTION_DELETE_USER = Route.delete("/channels/{channel.id}/messages/{message" +
-            ".id}/reactions/{emoji}/{user.id}");
+    public static final Route REACTION_DELETE_USER = Route.delete("/channels/{channel.id}/messages/{message.id}/reactions/{emoji}/{user.id}");
 
     /**
      * Deletes all the reactions for a given emoji on a message. This endpoint requires the 'MANAGE_MESSAGES' permission
@@ -183,8 +180,7 @@
      * @see <a href="https://discord.com/developers/docs/resources/channel#delete-all-reactions-for-emoji">
      * https://discord.com/developers/docs/resources/channel#delete-all-reactions-for-emoji</a>
      */
-    public static final Route REACTION_DELETE = Route.delete("/channels/{channel.id}/messages/{message" +
-            ".id}/reactions/{emoji}");
+    public static final Route REACTION_DELETE = Route.delete("/channels/{channel.id}/messages/{message.id}/reactions/{emoji}");
 
     /**
      * Get a list of users that reacted with this emoji. Returns an array of user objects on success.
@@ -192,8 +188,7 @@
      * @see <a href="https://discord.com/developers/docs/resources/channel#get-reactions">
      * https://discord.com/developers/docs/resources/channel#get-reactions</a>
      */
-    public static final Route REACTIONS_GET = Route.get("/channels/{channel.id}/messages/{message" +
-            ".id}/reactions/{emoji}");
+    public static final Route REACTIONS_GET = Route.get("/channels/{channel.id}/messages/{message.id}/reactions/{emoji}");
 
     /**
      * Deletes all reactions on a message. This endpoint requires the 'MANAGE_MESSAGES' permission to be present on the
@@ -202,8 +197,7 @@
      * @see <a href="https://discord.com/developers/docs/resources/channel#delete-all-reactions">
      * https://discord.com/developers/docs/resources/channel#delete-all-reactions</a>
      */
-    public static final Route REACTIONS_DELETE_ALL = Route.delete("/channels/{channel.id}/messages/{message" +
-            ".id}/reactions");
+    public static final Route REACTIONS_DELETE_ALL = Route.delete("/channels/{channel.id}/messages/{message.id}/reactions");
 
     /**
      * Edit a previously sent message. You can only edit messages that have been sent by the current user. Returns a
@@ -251,8 +245,7 @@
      * https://discord.com/developers/docs/resources/channel#suppress-message-embeds</a>
      */
     @Experimental
-    public static final Route MESSAGE_SUPPRESS_EMBEDS = Route.post("/channels/{channel.id}/messages/{message" +
-            ".id}/suppress-embeds");
+    public static final Route MESSAGE_SUPPRESS_EMBEDS = Route.post("/channels/{channel.id}/messages/{message.id}/suppress-embeds");
 
     /**
      * Crosspost a Message into all guilds what follow the news channel indicated. This endpoint requires the
@@ -304,8 +297,7 @@
      * @see <a href="https://discord.com/developers/docs/resources/channel#delete-channel-permission">
      * https://discord.com/developers/docs/resources/channel#delete-channel-permission</a>
      */
-    public static final Route CHANNEL_PERMISSION_DELETE = Route.delete("/channels/{channel.id}/permissions/{overwrite" +
-            ".id}");
+    public static final Route CHANNEL_PERMISSION_DELETE = Route.delete("/channels/{channel.id}/permissions/{overwrite.id}");
 
     /**
      * Follow a News Channel to send messages to a target channel. Requires the `MANAGE_WEBHOOKS` permission in the
@@ -539,8 +531,7 @@
      * @see <a href="https://discord.com/developers/docs/resources/guild#remove-guild-member-role">
      * https://discord.com/developers/docs/resources/guild#remove-guild-member-role</a>
      */
-    public static final Route GUILD_MEMBER_ROLE_REMOVE = Route.delete("/guilds/{guild.id}/members/{user" +
-            ".id}/roles/{role.id}");
+    public static final Route GUILD_MEMBER_ROLE_REMOVE = Route.delete("/guilds/{guild.id}/members/{user.id}/roles/{role.id}");
 
     /**
      * Remove a member from a guild. Requires 'KICK_MEMBERS' permission. Returns a 204 empty response on success. Fires
@@ -690,8 +681,7 @@
      * @see <a href="https://discord.com/developers/docs/resources/guild#modify-guild-integration">
      * https://discord.com/developers/docs/resources/guild#modify-guild-integration</a>
      */
-    public static final Route GUILD_INTEGRATION_MODIFY = Route.patch("/guilds/{guild.id}/integrations/{integration" +
-            ".id}");
+    public static final Route GUILD_INTEGRATION_MODIFY = Route.patch("/guilds/{guild.id}/integrations/{integration.id}");
 
     /**
      * Delete the attached integration object for the guild. Requires the 'MANAGE_GUILD' permission. Returns a 204
@@ -700,8 +690,7 @@
      * @see <a href="https://discord.com/developers/docs/resources/guild#delete-guild-integration">
      * https://discord.com/developers/docs/resources/guild#delete-guild-integration</a>
      */
-    public static final Route GUILD_INTEGRATION_DELETE = Route.delete("/guilds/{guild.id}/integrations/{integration" +
-            ".id}");
+    public static final Route GUILD_INTEGRATION_DELETE = Route.delete("/guilds/{guild.id}/integrations/{integration.id}");
 
     /**
      * Sync an integration. Requires the 'MANAGE_GUILD' permission. Returns a 204 empty response on success.
@@ -709,8 +698,7 @@
      * @see <a href="https://discord.com/developers/docs/resources/guild#sync-guild-integration">
      * https://discord.com/developers/docs/resources/guild#sync-guild-integration</a>
      */
-    public static final Route GUILD_INTEGRATION_SYNC = Route.post("/guilds/{guild.id}/integrations/{integration" +
-            ".id}/sync");
+    public static final Route GUILD_INTEGRATION_SYNC = Route.post("/guilds/{guild.id}/integrations/{integration.id}/sync");
 
     /**
      * Returns the guild widget object. Requires the 'MANAGE_GUILD' permission.
@@ -960,15 +948,13 @@
      * @see <a href="https://discord.com/developers/docs/resources/webhook#edit-webhook-message">
      * https://discord.com/developers/docs/resources/webhook#edit-webhook-message</a>
      */
-    public static final Route WEBHOOK_MESSAGE_EDIT = Route.patch("/webhooks/{webhook.id}/{webhook" +
-            ".token}/messages/{message.id}");
+    public static final Route WEBHOOK_MESSAGE_EDIT = Route.patch("/webhooks/{webhook.id}/{webhook.token}/messages/{message.id}");
 
     /**
      * @see <a href="https://discord.com/developers/docs/resources/webhook#delete-webhook-message">
      * https://discord.com/developers/docs/resources/webhook#delete-webhook-message</a>
      */
-    public static final Route WEBHOOK_MESSAGE_DELETE = Route.delete("/webhooks/{webhook.id}/{webhook" +
-            ".token}/messages/{message.id}");
+    public static final Route WEBHOOK_MESSAGE_DELETE = Route.delete("/webhooks/{webhook.id}/{webhook.token}/messages/{message.id}");
 
     ///////////////////////////////////////////
     ////////// Application Resource ///////////
@@ -984,47 +970,31 @@
 
     public static final Route GLOBAL_APPLICATION_COMMANDS_GET = Route.get("/applications/{application.id}/commands");
 
-    public static final Route GLOBAL_APPLICATION_COMMANDS_CREATE = Route.post("/applications/{application" +
-            ".id}/commands");
-
-<<<<<<< HEAD
-    public static final Route GLOBAL_APPLICATION_COMMAND_MODIFY = Route.patch("/applications/{application" +
-            ".id}/commands/{command.id}");
-=======
+    public static final Route GLOBAL_APPLICATION_COMMANDS_CREATE = Route.post("/applications/{application.id}/commands");
+
     public static final Route GLOBAL_APPLICATION_COMMANDS_BULK_OVERWRITE = Route.put("/applications/{application.id}/commands");
 
     public static final Route GLOBAL_APPLICATION_COMMAND_GET = Route.get("/applications/{application.id}/commands/{command.id}");
 
     public static final Route GLOBAL_APPLICATION_COMMAND_MODIFY = Route.patch("/applications/{application.id}/commands/{command.id}");
->>>>>>> fc15c260
-
-    public static final Route GLOBAL_APPLICATION_COMMAND_DELETE = Route.delete("/applications/{application" +
-            ".id}/commands/{command.id}");
-
-    public static final Route GUILD_APPLICATION_COMMANDS_GET = Route.get("/applications/{application" +
-            ".id}/guilds/{guild.id}/commands");
-
-    public static final Route GUILD_APPLICATION_COMMANDS_CREATE = Route.post("/applications/{application" +
-            ".id}/guilds/{guild.id}/commands");
-
-<<<<<<< HEAD
-    public static final Route GUILD_APPLICATION_COMMAND_MODIFY = Route.patch("/applications/{application" +
-            ".id}/guilds/{guild.id}/commands/{command.id}");
-=======
+
+    public static final Route GLOBAL_APPLICATION_COMMAND_DELETE = Route.delete("/applications/{application.id}/commands/{command.id}");
+
+    public static final Route GUILD_APPLICATION_COMMANDS_GET = Route.get("/applications/{application.id}/guilds/{guild.id}/commands");
+
+    public static final Route GUILD_APPLICATION_COMMANDS_CREATE = Route.post("/applications/{application.id}/guilds/{guild.id}/commands");
+
     public static final Route GUILD_APPLICATION_COMMANDS_BULK_OVERWRITE = Route.put("/applications/{application.id}/guilds/{guild.id}/commands");
 
     public static final Route GUILD_APPLICATION_COMMAND_GET = Route.get("/applications/{application.id}/guilds/{guild.id}/commands/{command.id}");
 
     public static final Route GUILD_APPLICATION_COMMAND_MODIFY = Route.patch("/applications/{application.id}/guilds/{guild.id}/commands/{command.id}");
->>>>>>> fc15c260
-
-    public static final Route GUILD_APPLICATION_COMMAND_DELETE = Route.delete("/applications/{application" +
-            ".id}/guilds/{guild.id}/commands/{command.id}");
+
+    public static final Route GUILD_APPLICATION_COMMAND_DELETE = Route.delete("/applications/{application.id}/guilds/{guild.id}/commands/{command.id}");
 
     ///////////////////////////////////////////
     ////////// Interaction Resource ///////////
     ///////////////////////////////////////////
 
-    public static final Route INTERACTION_RESPONSE_CREATE = Route.post("/interactions/{interaction.id}/{interaction" +
-            ".token}/callback");
+    public static final Route INTERACTION_RESPONSE_CREATE = Route.post("/interactions/{interaction.id}/{interaction.token}/callback");
 }