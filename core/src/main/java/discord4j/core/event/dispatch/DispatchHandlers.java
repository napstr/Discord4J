/*
 * This file is part of Discord4J.
 *
 * Discord4J is free software: you can redistribute it and/or modify
 * it under the terms of the GNU Lesser General Public License as published by
 * the Free Software Foundation, either version 3 of the License, or
 * (at your option) any later version.
 *
 * Discord4J is distributed in the hope that it will be useful,
 * but WITHOUT ANY WARRANTY; without even the implied warranty of
 * MERCHANTABILITY or FITNESS FOR A PARTICULAR PURPOSE. See the
 * GNU Lesser General Public License for more details.
 *
 * You should have received a copy of the GNU Lesser General Public License
 * along with Discord4J. If not, see <http://www.gnu.org/licenses/>.
 */
package discord4j.core.event.dispatch;

<<<<<<< HEAD
import discord4j.common.store.api.object.PresenceAndUserData;
=======
>>>>>>> 6b9fe05e
import discord4j.common.util.Snowflake;
import discord4j.core.GatewayDiscordClient;
import discord4j.core.event.domain.*;
import discord4j.core.event.domain.channel.TypingStartEvent;
import discord4j.core.object.VoiceState;
import discord4j.core.object.entity.Member;
import discord4j.core.object.entity.User;
import discord4j.core.object.presence.Presence;
import discord4j.discordjson.json.PartialUserData;
import discord4j.discordjson.json.PresenceData;
import discord4j.discordjson.json.UserData;
import discord4j.discordjson.json.VoiceStateData;
import discord4j.discordjson.json.gateway.*;
import discord4j.gateway.retry.GatewayStateChange;
<<<<<<< HEAD
=======
import discord4j.store.api.util.LongLongTuple2;
>>>>>>> 6b9fe05e
import reactor.core.publisher.Mono;
import reactor.util.Logger;
import reactor.util.Loggers;

import java.time.Instant;
import java.time.format.DateTimeFormatter;
import java.util.HashMap;
import java.util.Map;

/**
 * Registry for {@link Dispatch} to {@link Event} mapping operations.
 */
public class DispatchHandlers implements DispatchEventMapper {

    private static final Map<Class<?>, DispatchHandler<?, ?, ?>> handlerMap = new HashMap<>();

    static {
        addHandler(ChannelCreate.class, ChannelDispatchHandlers::channelCreate);
        addHandler(ChannelDelete.class, ChannelDispatchHandlers::channelDelete);
        addHandler(ChannelPinsUpdate.class, ChannelDispatchHandlers::channelPinsUpdate);
        addHandler(ChannelUpdate.class, ChannelDispatchHandlers::channelUpdate);
        addHandler(GuildBanAdd.class, GuildDispatchHandlers::guildBanAdd);
        addHandler(GuildBanRemove.class, GuildDispatchHandlers::guildBanRemove);
        addHandler(GuildCreate.class, GuildDispatchHandlers::guildCreate);
        addHandler(GuildDelete.class, GuildDispatchHandlers::guildDelete);
        addHandler(GuildEmojisUpdate.class, GuildDispatchHandlers::guildEmojisUpdate);
        addHandler(GuildIntegrationsUpdate.class, GuildDispatchHandlers::guildIntegrationsUpdate);
        addHandler(GuildMemberAdd.class, GuildDispatchHandlers::guildMemberAdd);
        addHandler(GuildMemberRemove.class, GuildDispatchHandlers::guildMemberRemove);
        addHandler(GuildMembersChunk.class, GuildDispatchHandlers::guildMembersChunk);
        addHandler(GuildMemberUpdate.class, GuildDispatchHandlers::guildMemberUpdate);
        addHandler(GuildRoleCreate.class, GuildDispatchHandlers::guildRoleCreate);
        addHandler(GuildRoleDelete.class, GuildDispatchHandlers::guildRoleDelete);
        addHandler(GuildRoleUpdate.class, GuildDispatchHandlers::guildRoleUpdate);
        addHandler(GuildUpdate.class, GuildDispatchHandlers::guildUpdate);
        addHandler(MessageCreate.class, MessageDispatchHandlers::messageCreate);
        addHandler(MessageDelete.class, MessageDispatchHandlers::messageDelete);
        addHandler(MessageDeleteBulk.class, MessageDispatchHandlers::messageDeleteBulk);
        addHandler(MessageReactionAdd.class, MessageDispatchHandlers::messageReactionAdd);
        addHandler(MessageReactionRemove.class, MessageDispatchHandlers::messageReactionRemove);
        addHandler(MessageReactionRemoveEmoji.class, MessageDispatchHandlers::messageReactionRemoveEmoji);
        addHandler(MessageReactionRemoveAll.class, MessageDispatchHandlers::messageReactionRemoveAll);
        addHandler(MessageUpdate.class, MessageDispatchHandlers::messageUpdate);
        addHandler(PresenceUpdate.class, DispatchHandlers::presenceUpdate);
        addHandler(Ready.class, LifecycleDispatchHandlers::ready);
        addHandler(Resumed.class, LifecycleDispatchHandlers::resumed);
        addHandler(TypingStart.class, DispatchHandlers::typingStart);
        addHandler(UserUpdate.class, DispatchHandlers::userUpdate);
        addHandler(VoiceServerUpdate.class, DispatchHandlers::voiceServerUpdate);
        addHandler(VoiceStateUpdateDispatch.class, DispatchHandlers::voiceStateUpdateDispatch);
        addHandler(WebhooksUpdate.class, DispatchHandlers::webhooksUpdate);
        addHandler(InviteCreate.class, DispatchHandlers::inviteCreate);
        addHandler(InviteDelete.class, DispatchHandlers::inviteDelete);
        addHandler(InteractionCreate.class, DispatchHandlers::interactionCreate);

        addHandler(GatewayStateChange.class, LifecycleDispatchHandlers::gatewayStateChanged);

        addHandler(UnavailableGuildCreate.class, context -> Mono.empty());
    }

    private static <D, S, E extends Event> void addHandler(Class<D> dispatchType,
                                                        DispatchHandler<D, S, E> dispatchHandler) {
        handlerMap.put(dispatchType, dispatchHandler);
    }

    private static final Logger log = Loggers.getLogger(DispatchHandlers.class);

    /**
     * Process a {@link Dispatch} object wrapped with its context to potentially obtain an {@link Event}.
     *
     * @param context the DispatchContext used with this Dispatch object
     * @param <D> the Dispatch type
     * @param <E> the resulting Event type
     * @return an Event mapped from the given Dispatch object, or null if no Event is produced.
     */
    @SuppressWarnings("unchecked")
    public <D, S, E extends Event> Mono<E> handle(DispatchContext<D, S> context) {
        DispatchHandler<D, S, E> handler = (DispatchHandler<D, S, E>) handlerMap.entrySet()
                .stream()
                .filter(entry -> entry.getKey().isAssignableFrom(context.getDispatch().getClass()))
                .map(Map.Entry::getValue)
                .findFirst()
                .orElse(null);
        if (handler == null) {
            log.warn("Handler not found from: {}", context.getDispatch().getClass());
            return Mono.empty();
        }
        return Mono.defer(() -> handler.handle(context))
                .checkpoint("Dispatch handled for " + context.getDispatch().getClass());
    }

    private static Mono<PresenceUpdateEvent> presenceUpdate(DispatchContext<PresenceUpdate, PresenceAndUserData> context) {
        GatewayDiscordClient gateway = context.getGateway();

        long guildId = Snowflake.asLong(context.getDispatch().guildId());
        PartialUserData userData = context.getDispatch().user();
        PresenceData presenceData = createPresence(context.getDispatch());
        Presence current = new Presence(presenceData);
        Presence oldPresence = context.getOldState()
                .flatMap(PresenceAndUserData::getPresenceData)
                .map(Presence::new)
                .orElse(null);
        User oldUser = context.getOldState()
                .flatMap(PresenceAndUserData::getUserData)
                .map(old -> new User(gateway, old))
                .orElse(null);

        return Mono.just(new PresenceUpdateEvent(gateway, context.getShardInfo(), guildId, oldUser, userData, current, oldPresence));
    }

    private static PresenceData createPresence(PresenceUpdate update) {
        return PresenceData.builder()
                .user(update.user())
                .status(update.status())
                .activities(update.activities())
                .clientStatus(update.clientStatus())
                .build();
    }

    private static Mono<TypingStartEvent> typingStart(DispatchContext<TypingStart, Void> context) {
        long channelId = Snowflake.asLong(context.getDispatch().channelId());
        Long guildId = context.getDispatch().guildId().toOptional().map(Snowflake::asLong).orElse(null);
        long userId = Snowflake.asLong(context.getDispatch().userId());
        Instant startTime = Instant.ofEpochSecond(context.getDispatch().timestamp());

        Member member = context.getDispatch().member().toOptional()
                .filter(__ -> guildId != null)
                .map(memberData -> new Member(context.getGateway(), memberData, guildId))
                .orElse(null);

        return Mono.just(new TypingStartEvent(context.getGateway(), context.getShardInfo(), channelId, guildId,
                userId, startTime, member));
    }

    private static Mono<UserUpdateEvent> userUpdate(DispatchContext<UserUpdate, UserData> context) {
        GatewayDiscordClient gateway = context.getGateway();
        UserData userData = context.getDispatch().user();
        User current = new User(gateway, userData);

        return Mono.just(new UserUpdateEvent(gateway, context.getShardInfo(), current, context.getOldState()
                                .map(old -> new User(gateway, old)).orElse(null)));
    }

    private static Mono<Event> voiceServerUpdate(DispatchContext<VoiceServerUpdate, Void> context) {
        String token = context.getDispatch().token();
        long guildId = Snowflake.asLong(context.getDispatch().guildId());
        String endpoint = context.getDispatch().endpoint();

        return Mono.just(new VoiceServerUpdateEvent(context.getGateway(), context.getShardInfo(), token, guildId,
                endpoint));
    }

    private static Mono<VoiceStateUpdateEvent> voiceStateUpdateDispatch(DispatchContext<VoiceStateUpdateDispatch, VoiceStateData> context) {
        GatewayDiscordClient gateway = context.getGateway();
        VoiceStateData voiceStateData = context.getDispatch().voiceState();

        VoiceState current = new VoiceState(gateway, voiceStateData);

        return Mono.just(new VoiceStateUpdateEvent(gateway, context.getShardInfo(), current, context.getOldState()
                                .map(old -> new VoiceState(gateway, old)).orElse(null)));
    }

    private static Mono<Event> webhooksUpdate(DispatchContext<WebhooksUpdate, Void> context) {
        long guildId = Snowflake.asLong(context.getDispatch().guildId());
        long channelId = Snowflake.asLong(context.getDispatch().channelId());

        return Mono.just(new WebhooksUpdateEvent(context.getGateway(), context.getShardInfo(), guildId, channelId));
    }

    private static Mono<InviteCreateEvent> inviteCreate(DispatchContext<InviteCreate, Void> context) {
        long guildId = Snowflake.asLong(context.getDispatch().guildId());
        long channelId = Snowflake.asLong(context.getDispatch().channelId());
        String code = context.getDispatch().code();
        Instant createdAt = DateTimeFormatter.ISO_OFFSET_DATE_TIME
                .parse(context.getDispatch().createdAt(), Instant::from);
        int uses = context.getDispatch().uses();
        int maxUses = context.getDispatch().maxUses();
        int maxAge = context.getDispatch().maxAge();
        boolean temporary = context.getDispatch().temporary();

        User current = context.getDispatch().inviter().toOptional()
                .map(userData -> new User(context.getGateway(), userData))
                .orElse(null);

        return Mono.just(new InviteCreateEvent(context.getGateway(), context.getShardInfo(), guildId, channelId, code,
                current, createdAt, uses, maxUses, maxAge, temporary));
    }

    private static Mono<InviteDeleteEvent> inviteDelete(DispatchContext<InviteDelete, Void> context) {
        long guildId = Snowflake.asLong(context.getDispatch().guildId());
        long channelId = Snowflake.asLong(context.getDispatch().channelId());
        String code = context.getDispatch().code();

        return Mono.just(new InviteDeleteEvent(context.getGateway(), context.getShardInfo(), guildId, channelId, code));
    }

    private static Mono<InteractionCreateEvent> interactionCreate(DispatchContext<InteractionCreate> context) {
        return Mono.just(new InteractionCreateEvent(context.getGateway(), context.getShardInfo(),
                context.getDispatch().interaction()));
    }
}<|MERGE_RESOLUTION|>--- conflicted
+++ resolved
@@ -16,10 +16,7 @@
  */
 package discord4j.core.event.dispatch;
 
-<<<<<<< HEAD
 import discord4j.common.store.api.object.PresenceAndUserData;
-=======
->>>>>>> 6b9fe05e
 import discord4j.common.util.Snowflake;
 import discord4j.core.GatewayDiscordClient;
 import discord4j.core.event.domain.*;
@@ -34,10 +31,6 @@
 import discord4j.discordjson.json.VoiceStateData;
 import discord4j.discordjson.json.gateway.*;
 import discord4j.gateway.retry.GatewayStateChange;
-<<<<<<< HEAD
-=======
-import discord4j.store.api.util.LongLongTuple2;
->>>>>>> 6b9fe05e
 import reactor.core.publisher.Mono;
 import reactor.util.Logger;
 import reactor.util.Loggers;
@@ -99,7 +92,7 @@
     }
 
     private static <D, S, E extends Event> void addHandler(Class<D> dispatchType,
-                                                        DispatchHandler<D, S, E> dispatchHandler) {
+                                                           DispatchHandler<D, S, E> dispatchHandler) {
         handlerMap.put(dispatchType, dispatchHandler);
     }
 
@@ -110,6 +103,7 @@
      *
      * @param context the DispatchContext used with this Dispatch object
      * @param <D> the Dispatch type
+     * @param <S> the old state type, if applicable
      * @param <E> the resulting Event type
      * @return an Event mapped from the given Dispatch object, or null if no Event is produced.
      */
@@ -234,7 +228,7 @@
         return Mono.just(new InviteDeleteEvent(context.getGateway(), context.getShardInfo(), guildId, channelId, code));
     }
 
-    private static Mono<InteractionCreateEvent> interactionCreate(DispatchContext<InteractionCreate> context) {
+    private static Mono<InteractionCreateEvent> interactionCreate(DispatchContext<InteractionCreate, Void> context) {
         return Mono.just(new InteractionCreateEvent(context.getGateway(), context.getShardInfo(),
                 context.getDispatch().interaction()));
     }
