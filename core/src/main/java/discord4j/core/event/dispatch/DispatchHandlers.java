/*
 * This file is part of Discord4J.
 *
 * Discord4J is free software: you can redistribute it and/or modify
 * it under the terms of the GNU Lesser General Public License as published by
 * the Free Software Foundation, either version 3 of the License, or
 * (at your option) any later version.
 *
 * Discord4J is distributed in the hope that it will be useful,
 * but WITHOUT ANY WARRANTY; without even the implied warranty of
 * MERCHANTABILITY or FITNESS FOR A PARTICULAR PURPOSE. See the
 * GNU Lesser General Public License for more details.
 *
 * You should have received a copy of the GNU Lesser General Public License
 * along with Discord4J. If not, see <http://www.gnu.org/licenses/>.
 */
package discord4j.core.event.dispatch;

import discord4j.common.store.api.object.PresenceAndUserData;
import discord4j.common.util.Snowflake;
import discord4j.core.GatewayDiscordClient;
import discord4j.core.event.domain.*;
import discord4j.core.event.domain.channel.TypingStartEvent;
import discord4j.core.object.VoiceState;
import discord4j.core.object.command.Interaction;
import discord4j.core.object.entity.Member;
import discord4j.core.object.entity.User;
import discord4j.core.object.presence.Presence;
import discord4j.discordjson.json.PartialUserData;
import discord4j.discordjson.json.PresenceData;
import discord4j.discordjson.json.UserData;
import discord4j.discordjson.json.VoiceStateData;
import discord4j.discordjson.json.gateway.*;
import discord4j.gateway.retry.GatewayStateChange;
import reactor.core.publisher.Mono;
import reactor.util.Logger;
import reactor.util.Loggers;

import java.time.Instant;
import java.time.format.DateTimeFormatter;
import java.util.HashMap;
import java.util.Map;

/**
 * Registry for {@link Dispatch} to {@link Event} mapping operations.
 */
public class DispatchHandlers implements DispatchEventMapper {

    private static final Map<Class<?>, DispatchHandler<?, ?, ?>> handlerMap = new HashMap<>();

    static {
        addHandler(ChannelCreate.class, ChannelDispatchHandlers::channelCreate);
        addHandler(ChannelDelete.class, ChannelDispatchHandlers::channelDelete);
        addHandler(ChannelPinsUpdate.class, ChannelDispatchHandlers::channelPinsUpdate);
        addHandler(ChannelUpdate.class, ChannelDispatchHandlers::channelUpdate);
        addHandler(GuildBanAdd.class, GuildDispatchHandlers::guildBanAdd);
        addHandler(GuildBanRemove.class, GuildDispatchHandlers::guildBanRemove);
        addHandler(GuildCreate.class, GuildDispatchHandlers::guildCreate);
        addHandler(GuildDelete.class, GuildDispatchHandlers::guildDelete);
        addHandler(GuildEmojisUpdate.class, GuildDispatchHandlers::guildEmojisUpdate);
        addHandler(GuildIntegrationsUpdate.class, GuildDispatchHandlers::guildIntegrationsUpdate);
        addHandler(GuildMemberAdd.class, GuildDispatchHandlers::guildMemberAdd);
        addHandler(GuildMemberRemove.class, GuildDispatchHandlers::guildMemberRemove);
        addHandler(GuildMembersChunk.class, GuildDispatchHandlers::guildMembersChunk);
        addHandler(GuildMemberUpdate.class, GuildDispatchHandlers::guildMemberUpdate);
        addHandler(GuildRoleCreate.class, GuildDispatchHandlers::guildRoleCreate);
        addHandler(GuildRoleDelete.class, GuildDispatchHandlers::guildRoleDelete);
        addHandler(GuildRoleUpdate.class, GuildDispatchHandlers::guildRoleUpdate);
        addHandler(GuildUpdate.class, GuildDispatchHandlers::guildUpdate);
        addHandler(MessageCreate.class, MessageDispatchHandlers::messageCreate);
        addHandler(MessageDelete.class, MessageDispatchHandlers::messageDelete);
        addHandler(MessageDeleteBulk.class, MessageDispatchHandlers::messageDeleteBulk);
        addHandler(MessageReactionAdd.class, MessageDispatchHandlers::messageReactionAdd);
        addHandler(MessageReactionRemove.class, MessageDispatchHandlers::messageReactionRemove);
        addHandler(MessageReactionRemoveEmoji.class, MessageDispatchHandlers::messageReactionRemoveEmoji);
        addHandler(MessageReactionRemoveAll.class, MessageDispatchHandlers::messageReactionRemoveAll);
        addHandler(MessageUpdate.class, MessageDispatchHandlers::messageUpdate);
        addHandler(PresenceUpdate.class, DispatchHandlers::presenceUpdate);
        addHandler(Ready.class, LifecycleDispatchHandlers::ready);
        addHandler(Resumed.class, LifecycleDispatchHandlers::resumed);
        addHandler(TypingStart.class, DispatchHandlers::typingStart);
        addHandler(UserUpdate.class, DispatchHandlers::userUpdate);
        addHandler(VoiceServerUpdate.class, DispatchHandlers::voiceServerUpdate);
        addHandler(VoiceStateUpdateDispatch.class, DispatchHandlers::voiceStateUpdateDispatch);
        addHandler(WebhooksUpdate.class, DispatchHandlers::webhooksUpdate);
        addHandler(InviteCreate.class, DispatchHandlers::inviteCreate);
        addHandler(InviteDelete.class, DispatchHandlers::inviteDelete);
        addHandler(InteractionCreate.class, DispatchHandlers::interactionCreate);
        addHandler(ApplicationCommandCreate.class, ApplicationCommandDispatchHandlers::applicationCommandCreate);
        addHandler(ApplicationCommandUpdate.class, ApplicationCommandDispatchHandlers::applicationCommandUpdate);
        addHandler(ApplicationCommandDelete.class, ApplicationCommandDispatchHandlers::applicationCommandDelete);

        addHandler(GatewayStateChange.class, LifecycleDispatchHandlers::gatewayStateChanged);

        addHandler(UnavailableGuildCreate.class, context -> Mono.empty());
    }

    private static <D, S, E extends Event> void addHandler(Class<D> dispatchType,
                                                           DispatchHandler<D, S, E> dispatchHandler) {
        handlerMap.put(dispatchType, dispatchHandler);
    }

    private static final Logger log = Loggers.getLogger(DispatchHandlers.class);

    /**
     * Process a {@link Dispatch} object wrapped with its context to potentially obtain an {@link Event}.
     *
     * @param context the DispatchContext used with this Dispatch object
     * @param <D> the Dispatch type
     * @param <S> the old state type, if applicable
     * @param <E> the resulting Event type
     * @return an Event mapped from the given Dispatch object, or null if no Event is produced.
     */
    @SuppressWarnings("unchecked")
    public <D, S, E extends Event> Mono<E> handle(DispatchContext<D, S> context) {
        DispatchHandler<D, S, E> handler = (DispatchHandler<D, S, E>) handlerMap.entrySet()
                .stream()
                .filter(entry -> entry.getKey().isAssignableFrom(context.getDispatch().getClass()))
                .map(Map.Entry::getValue)
                .findFirst()
                .orElse(null);
        if (handler == null) {
            log.warn("Handler not found from: {}", context.getDispatch().getClass());
            return Mono.empty();
        }
        return Mono.defer(() -> handler.handle(context))
                .checkpoint("Dispatch handled for " + context.getDispatch().getClass());
    }

    private static Mono<PresenceUpdateEvent> presenceUpdate(DispatchContext<PresenceUpdate, PresenceAndUserData> context) {
        GatewayDiscordClient gateway = context.getGateway();

        long guildId = Snowflake.asLong(context.getDispatch().guildId());
        PartialUserData userData = context.getDispatch().user();
        PresenceData presenceData = createPresence(context.getDispatch());
        Presence current = new Presence(presenceData);
        Presence oldPresence = context.getOldState()
                .flatMap(PresenceAndUserData::getPresenceData)
                .map(Presence::new)
                .orElse(null);
        User oldUser = context.getOldState()
                .flatMap(PresenceAndUserData::getUserData)
                .map(old -> new User(gateway, old))
                .orElse(null);

        return Mono.just(new PresenceUpdateEvent(gateway, context.getShardInfo(), guildId, oldUser, userData, current, oldPresence));
    }

    private static PresenceData createPresence(PresenceUpdate update) {
        return PresenceData.builder()
                .user(update.user())
                .status(update.status())
                .activities(update.activities())
                .clientStatus(update.clientStatus())
                .build();
    }

    private static Mono<TypingStartEvent> typingStart(DispatchContext<TypingStart, Void> context) {
        long channelId = Snowflake.asLong(context.getDispatch().channelId());
        Long guildId = context.getDispatch().guildId().toOptional().map(Snowflake::asLong).orElse(null);
        long userId = Snowflake.asLong(context.getDispatch().userId());
        Instant startTime = Instant.ofEpochSecond(context.getDispatch().timestamp());

        Member member = context.getDispatch().member().toOptional()
                .filter(__ -> guildId != null)
                .map(memberData -> new Member(context.getGateway(), memberData, guildId))
                .orElse(null);

        return Mono.just(new TypingStartEvent(context.getGateway(), context.getShardInfo(), channelId, guildId,
                userId, startTime, member));
    }

    private static Mono<UserUpdateEvent> userUpdate(DispatchContext<UserUpdate, UserData> context) {
        GatewayDiscordClient gateway = context.getGateway();
        UserData userData = context.getDispatch().user();
        User current = new User(gateway, userData);

        return Mono.just(new UserUpdateEvent(gateway, context.getShardInfo(), current, context.getOldState()
                                .map(old -> new User(gateway, old)).orElse(null)));
    }

    private static Mono<Event> voiceServerUpdate(DispatchContext<VoiceServerUpdate, Void> context) {
        String token = context.getDispatch().token();
        long guildId = Snowflake.asLong(context.getDispatch().guildId());
        String endpoint = context.getDispatch().endpoint();

        return Mono.just(new VoiceServerUpdateEvent(context.getGateway(), context.getShardInfo(), token, guildId,
                endpoint));
    }

    private static Mono<VoiceStateUpdateEvent> voiceStateUpdateDispatch(DispatchContext<VoiceStateUpdateDispatch, VoiceStateData> context) {
        GatewayDiscordClient gateway = context.getGateway();
        VoiceStateData voiceStateData = context.getDispatch().voiceState();

        VoiceState current = new VoiceState(gateway, voiceStateData);

        return Mono.just(new VoiceStateUpdateEvent(gateway, context.getShardInfo(), current, context.getOldState()
                                .map(old -> new VoiceState(gateway, old)).orElse(null)));
    }

    private static Mono<Event> webhooksUpdate(DispatchContext<WebhooksUpdate, Void> context) {
        long guildId = Snowflake.asLong(context.getDispatch().guildId());
        long channelId = Snowflake.asLong(context.getDispatch().channelId());

        return Mono.just(new WebhooksUpdateEvent(context.getGateway(), context.getShardInfo(), guildId, channelId));
    }

    private static Mono<InviteCreateEvent> inviteCreate(DispatchContext<InviteCreate, Void> context) {
        long guildId = Snowflake.asLong(context.getDispatch().guildId());
        long channelId = Snowflake.asLong(context.getDispatch().channelId());
        String code = context.getDispatch().code();
        Instant createdAt = DateTimeFormatter.ISO_OFFSET_DATE_TIME
                .parse(context.getDispatch().createdAt(), Instant::from);
        int uses = context.getDispatch().uses();
        int maxUses = context.getDispatch().maxUses();
        int maxAge = context.getDispatch().maxAge();
        boolean temporary = context.getDispatch().temporary();

        User current = context.getDispatch().inviter().toOptional()
                .map(userData -> new User(context.getGateway(), userData))
                .orElse(null);

        return Mono.just(new InviteCreateEvent(context.getGateway(), context.getShardInfo(), guildId, channelId, code,
                current, createdAt, uses, maxUses, maxAge, temporary));
    }

    private static Mono<InviteDeleteEvent> inviteDelete(DispatchContext<InviteDelete, Void> context) {
        long guildId = Snowflake.asLong(context.getDispatch().guildId());
        long channelId = Snowflake.asLong(context.getDispatch().channelId());
        String code = context.getDispatch().code();

        return Mono.just(new InviteDeleteEvent(context.getGateway(), context.getShardInfo(), guildId, channelId, code));
    }

<<<<<<< HEAD
    private static Mono<InteractionCreateEvent> interactionCreate(DispatchContext<InteractionCreate, Void> context) {
        return Mono.just(new InteractionCreateEvent(context.getGateway(), context.getShardInfo(),
                context.getDispatch().interaction()));
=======
    private static Mono<InteractionCreateEvent> interactionCreate(DispatchContext<InteractionCreate> context) {
        GatewayDiscordClient gateway = context.getGateway();
        Interaction interaction = new Interaction(gateway, context.getDispatch().interaction());
        return Mono.just(new InteractionCreateEvent(gateway, context.getShardInfo(), interaction));
>>>>>>> fc15c260
    }
}<|MERGE_RESOLUTION|>--- conflicted
+++ resolved
@@ -232,15 +232,9 @@
         return Mono.just(new InviteDeleteEvent(context.getGateway(), context.getShardInfo(), guildId, channelId, code));
     }
 
-<<<<<<< HEAD
     private static Mono<InteractionCreateEvent> interactionCreate(DispatchContext<InteractionCreate, Void> context) {
-        return Mono.just(new InteractionCreateEvent(context.getGateway(), context.getShardInfo(),
-                context.getDispatch().interaction()));
-=======
-    private static Mono<InteractionCreateEvent> interactionCreate(DispatchContext<InteractionCreate> context) {
         GatewayDiscordClient gateway = context.getGateway();
         Interaction interaction = new Interaction(gateway, context.getDispatch().interaction());
         return Mono.just(new InteractionCreateEvent(gateway, context.getShardInfo(), interaction));
->>>>>>> fc15c260
     }
 }