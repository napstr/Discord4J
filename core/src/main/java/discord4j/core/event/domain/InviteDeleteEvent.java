/*
 * This file is part of Discord4J.
 *
 * Discord4J is free software: you can redistribute it and/or modify
 * it under the terms of the GNU Lesser General Public License as published by
 * the Free Software Foundation, either version 3 of the License, or
 * (at your option) any later version.
 *
 * Discord4J is distributed in the hope that it will be useful,
 * but WITHOUT ANY WARRANTY; without even the implied warranty of
 * MERCHANTABILITY or FITNESS FOR A PARTICULAR PURPOSE.  See the
 * GNU Lesser General Public License for more details.
 *
 * You should have received a copy of the GNU Lesser General Public License
 * along with Discord4J.  If not, see <http://www.gnu.org/licenses/>.
 */
package discord4j.core.event.domain;

import discord4j.core.GatewayDiscordClient;
import discord4j.core.object.entity.Guild;
import discord4j.core.object.entity.channel.Channel;
import discord4j.core.object.util.Snowflake;
import discord4j.gateway.ShardInfo;
import reactor.core.publisher.Mono;
import reactor.util.annotation.Nullable;

import java.util.Optional;

/**
 * Dispatched when an invite to a channel is deleted.
 * <p>
 * This event is dispatched by Discord.
 *
 * @see <a href="https://discordapp.com/developers/docs/topics/gateway#invite-delete">Invite Delete</a>
 */
public class InviteDeleteEvent extends Event {

    @Nullable
    private final Long guildId;
    private final long channelId;
    private final String code;

<<<<<<< HEAD
    public InviteDeleteEvent(GatewayDiscordClient client, ShardInfo shardInfo, long guildId, long channelId, String code) {
        super(client, shardInfo);
=======
    public InviteDeleteEvent(DiscordClient client, Long guildId, long channelId, String code) {
        super(client);
>>>>>>> f5e74bb8
        this.guildId = guildId;
        this.channelId = channelId;
        this.code = code;
    }

    /**
     * Gets the {@link Snowflake} ID of the {@link Guild} involved in the event, if present.
     *
     * @return The ID of the guild involved, if present.
     */
    public Optional<Snowflake> getGuildId() {
        return Optional.ofNullable(guildId).map(Snowflake::of);
    }

    /**
     * Requests to retrieve the {@link Guild} that had an invite deleted in this event.
     *
     * @return A {@link Mono} where, upon successful completion, emits the {@link Guild} involved in the event.
     * If an error is received, it is emitted through the {@code Mono}.
     */
    public Mono<Guild> getGuild() {
        return Mono.justOrEmpty(getGuildId()).flatMap(getClient()::getGuildById);
    }

    /**
     * Gets the {@link Snowflake} ID of the {@link Channel} where the invite was deleted.
     *
     * @return The ID of the channel involved.
     */
    public Snowflake getChannelId() {
        return Snowflake.of(channelId);
    }

    /**
     * Gets the invite code (unique ID).
     *
     * @return The invite code (unique ID).
     */
    public final String getCode() {
        return code;
    }

    @Override
    public String toString() {
        return "InviteDeleteEvent{" +
            "guildId=" + guildId +
            ", channelId=" + channelId +
            ", code=" + code +
            '}';
    }
}<|MERGE_RESOLUTION|>--- conflicted
+++ resolved
@@ -40,13 +40,8 @@
     private final long channelId;
     private final String code;
 
-<<<<<<< HEAD
-    public InviteDeleteEvent(GatewayDiscordClient client, ShardInfo shardInfo, long guildId, long channelId, String code) {
+    public InviteDeleteEvent(GatewayDiscordClient client, ShardInfo shardInfo, Long guildId, long channelId, String code) {
         super(client, shardInfo);
-=======
-    public InviteDeleteEvent(DiscordClient client, Long guildId, long channelId, String code) {
-        super(client);
->>>>>>> f5e74bb8
         this.guildId = guildId;
         this.channelId = channelId;
         this.code = code;
