--- conflicted
+++ resolved
@@ -167,11 +167,6 @@
 
     /**
      * Gets the message associated with the interaction.
-<<<<<<< HEAD
-     * <p>
-     * This is only present for component interactions on non-ephemeral messages.
-=======
->>>>>>> e994be3e
      *
      * @return The message associated with the interaction.
      */
