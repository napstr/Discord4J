/*
 * This file is part of Discord4J.
 *
 * Discord4J is free software: you can redistribute it and/or modify
 * it under the terms of the GNU Lesser General Public License as published by
 * the Free Software Foundation, either version 3 of the License, or
 * (at your option) any later version.
 *
 * Discord4J is distributed in the hope that it will be useful,
 * but WITHOUT ANY WARRANTY; without even the implied warranty of
 * MERCHANTABILITY or FITNESS FOR A PARTICULAR PURPOSE.  See the
 * GNU Lesser General Public License for more details.
 *
 * You should have received a copy of the GNU Lesser General Public License
 * along with Discord4J.  If not, see <http://www.gnu.org/licenses/>.
 */
package discord4j.core.object.entity;

import discord4j.common.util.Snowflake;
import discord4j.core.GatewayDiscordClient;
import discord4j.core.object.entity.channel.GuildMessageChannel;
import discord4j.core.retriever.EntityRetrievalStrategy;
import discord4j.core.spec.WebhookEditSpec;
import discord4j.core.spec.WebhookEditWithTokenSpec;
import discord4j.core.spec.WebhookExecuteSpec;
import discord4j.core.util.EntityUtil;
import discord4j.discordjson.json.WebhookData;
<<<<<<< HEAD
=======
import discord4j.common.util.Snowflake;
import discord4j.discordjson.json.WebhookPartialChannelData;
import discord4j.discordjson.json.WebhookPartialGuildData;
>>>>>>> 2459ff32
import reactor.core.publisher.Mono;
import reactor.util.annotation.Nullable;

import java.util.Objects;
import java.util.Optional;
import java.util.function.Consumer;

/**
 * A Discord webhook.
 *
 * @see <a href="https://discord.com/developers/docs/resources/webhook">Webhook Resource</a>
 */
public final class Webhook implements Entity {

    /** The gateway associated to this object. */
    private final GatewayDiscordClient gateway;

    /** The raw data as represented by Discord. */
    private final WebhookData data;

    /**
     * Constructs a {@code Webhook} with an associated {@link GatewayDiscordClient} and Discord data.
     *
     * @param gateway The {@link GatewayDiscordClient} associated to this object, must be non-null.
     * @param data The raw data as represented by Discord, must be non-null.
     */
    public Webhook(final GatewayDiscordClient gateway, final WebhookData data) {
        this.gateway = Objects.requireNonNull(gateway);
        this.data = Objects.requireNonNull(data);
    }

    @Override
    public GatewayDiscordClient getClient() {
        return gateway;
    }

    @Override
    public Snowflake getId() {
        return Snowflake.of(data.id());
    }

    public enum Type {
        UNKNOWN(-1),
        /**
         * Incoming Webhooks can post messages to channels with a generated token
         */
        INCOMING(1),
        /**
         * Channel Follower Webhooks are internal webhooks used with Channel Following
         * to post new messages into channels
         */
        CHANNEL_FOLLOWER(2);

        private final int value;

        Type(int value) {
            this.value = value;
        }

        public int getValue() {
            return value;
        }

        public static Type fromValue(int value) {
            switch (value) {
                case 1:
                    return Type.INCOMING;
                case 2:
                    return Type.CHANNEL_FOLLOWER;
                default:
                    return Type.UNKNOWN;
            }
        }
    }

    /**
     * Gets the type of this webhook.
     *
     * @return The type of this webhook.
     */
    public Type getType() {
        return Type.fromValue(data.type());
    }

    /**
     * Gets the data of the webhook.
     *
     * @return The data of the webhook.
     */
    public WebhookData getData() {
        return data;
    }

    /**
     * Gets the type of the webhook.
     *
     * @return The type of the webhook.
     */
    public Type getType() {
        return Type.of(data.type());
    }

    /**
     * Gets the ID of the guild this webhook is associated to.
     *
     * @return The ID of the guild this webhook is associated to.
     */
    public Snowflake getGuildId() {
        return Snowflake.of(data.guildId().get()); // TODO FIXME: really Possible?
    }

    /**
     * Requests to retrieve the guild this webhook is associated to.
     *
     * @return A {@link Mono} where, upon successful completion, emits the {@link Guild guild} this webhook is
     * associated to. If an error is received, it is emitted through the {@code Mono}.
     */
    public Mono<Guild> getGuild() {
        return gateway.getGuildById(getGuildId());
    }

    /**
     * Requests to retrieve the guild this webhook is associated to, using the given retrieval strategy.
     *
     * @param retrievalStrategy the strategy to use to get the guild
     * @return A {@link Mono} where, upon successful completion, emits the {@link Guild guild} this webhook is
     * associated to. If an error is received, it is emitted through the {@code Mono}.
     */
    public Mono<Guild> getGuild(EntityRetrievalStrategy retrievalStrategy) {
        return gateway.withRetrievalStrategy(retrievalStrategy).getGuildById(getGuildId());
    }

    /**
     * Gets the ID of the channel this webhook is associated to.
     *
     * @return The ID of the channel this webhook is associated to.
     */
    public Snowflake getChannelId() {
        return Snowflake.of(data.channelId());
    }

    /**
     * Requests to retrieve the channel this webhook is associated to.
     *
     * @return A {@link Mono} where, upon successful completion, emits the {@link GuildMessageChannel channel} this
     * webhook is associated to. If an error is received, it is emitted through the {@code Mono}.
     */
    public Mono<GuildMessageChannel> getChannel() {
        return gateway.getChannelById(getChannelId()).cast(GuildMessageChannel.class);
    }

    /**
     * Requests to retrieve the channel this webhook is associated to, using the given retrieval strategy.
     *
     * @param retrievalStrategy the strategy to use to get the channel
     * @return A {@link Mono} where, upon successful completion, emits the {@link GuildMessageChannel channel} this
     * webhook is associated to. If an error is received, it is emitted through the {@code Mono}.
     */
    public Mono<GuildMessageChannel> getChannel(EntityRetrievalStrategy retrievalStrategy) {
        return gateway.withRetrievalStrategy(retrievalStrategy)
                .getChannelById(getChannelId())
                .cast(GuildMessageChannel.class);
    }

    /**
     * Requests to retrieve the user this webhook was created by, if present.
     * Returns no creator if the webhook was retrieved using a token.
     *
     * @return An {@link Optional} with the {@link User user} this webhook was created
     * by, if present.
     */
    public Optional<User> getCreator() {
        return data.user().toOptional().map(userData -> new User(gateway, userData));
    }

    /**
     * Gets the default name of the webhook.
     *
     * @return The default name of the webhook.
     */
    public Optional<String> getName() {
        return data.name();
    }

    /**
     * Gets the avatar of this webhook, if present.
     *
     * @return The avatar of this webhook, if present.
     */
    public Optional<String> getAvatar() {
        return data.avatar();
    }

    /**
     * Gets the secure token of this webhook. The token is present for {@link Type#INCOMING} webhooks.
     *
     * @return The secure token of this webhook.
     */
    public Optional<String> getToken() {
        return data.token().toOptional();
    }

    /**
     * Gets the bot/OAuth2 application ID that created this webhook.
     *
     * @return The bot/OAuth2 application ID that created this webhook.
     */
    public Optional<Snowflake> getApplicationId() {
        return data.applicationId().map(Snowflake::of);
    }

    /**
<<<<<<< HEAD
     * Requests to delete this webhook. Requires the MANAGE_WEBHOOKS permission.
=======
     * Gets the guild id of the channel that this webhook is following (returned for Channel Follower Webhooks),
     * if present.
     *
     * @return The guild id of the channel that this webhook is following (returned for Channel Follower Webhooks),
     * if present.
     */
    public Optional<Snowflake> getSourceGuildId() {
        return data.sourceGuild().toOptional().map(WebhookPartialGuildData::id).map(Snowflake::of);
    }

    /**
     * Gets the guild name of the channel that this webhook is following (returned for Channel Follower Webhooks),
     * if present.
     *
     * @return The guild name of the channel that this webhook is following (returned for Channel Follower Webhooks),
     * if present.
     */
    public Optional<String> getSourceGuildName() {
        return data.sourceGuild().toOptional().map(WebhookPartialGuildData::name);
    }

    /**
     * Gets the id of the channel that this webhook is following (returned for Channel Follower Webhooks), if present.
     *
     * @return The id of the channel that this webhook is following (returned for Channel Follower Webhooks), if present.
     */
    public Optional<Snowflake> getSourceChannelId() {
        return data.sourceChannel().toOptional().map(WebhookPartialChannelData::id).map(Snowflake::of);
    }

    /**
     * Gets the name of the channel that this webhook is following (returned for Channel Follower Webhooks), if present.
     *
     * @return The name of the channel that this webhook is following (returned for Channel Follower Webhooks), if present.
     */
    public Optional<String> getSourceChannelName() {
        return data.sourceChannel().toOptional().map(WebhookPartialChannelData::name);
    }

    /**
     * Requests to delete this webhook.
>>>>>>> 2459ff32
     *
     * @return A {@link Mono} where, upon successful completion, emits nothing; indicating the webhook has been deleted.
     * If an error is received, it is emitted through the {@code Mono}.
     */
    public Mono<Void> delete() {
        return delete(null);
    }

    /**
     * Requests to delete this webhook while optionally specifying a reason. Requires the MANAGE_WEBHOOKS permission.
     *
     * @param reason The reason, if present.
     * @return A {@link Mono} where, upon successful completion, emits nothing; indicating the webhook has been deleted.
     * If an error is received, it is emitted through the {@code Mono}.
     */
    public Mono<Void> delete(@Nullable final String reason) {
        return gateway.getRestClient().getWebhookService()
                .deleteWebhook(getId().asLong(), reason);
    }

    /**
     * Requests to delete this webhook.
     *
     * @return A {@link Mono} where, upon successful completion, emits nothing; indicating the webhook has been deleted.
     * If an error is received, it is emitted through the {@code Mono}.
     */
    public Mono<Void> deleteWithToken() {
        return Mono.defer(() -> {
            if (!getToken().isPresent()) {
                throw new IllegalStateException("Missing token");
            }
            return gateway.getRestClient().getWebhookService()
                    .deleteWebhookWithToken(getId().asLong(), getToken().get());
        });
    }

    /**
     * Requests to edit this webhook. Requires the MANAGE_WEBHOOKS permission.
     *
     * @param spec A {@link Consumer} that provides a "blank" {@link WebhookEditSpec} to be operated on.
     * @return A {@link Mono} where, upon successful completion, emits the edited {@link Webhook}. If an error is
     * received, it is emitted through the {@code Mono}.
     */
    public Mono<Webhook> edit(final Consumer<? super WebhookEditSpec> spec) {
        return Mono.defer(
                () -> {
                    WebhookEditSpec mutatedSpec = new WebhookEditSpec();
                    spec.accept(mutatedSpec);
                    return gateway.getRestClient().getWebhookService()
                            .modifyWebhook(getId().asLong(), mutatedSpec.asRequest(), mutatedSpec.getReason());
                })
                .map(data -> new Webhook(gateway, data));
    }

    /**
     * Requests to edit this webhook.
     * Does not require the MANAGE_WEBHOOKS permission.
     *
     * @param spec A {@link Consumer} that provides a "blank" {@link WebhookEditSpec} to be operated on.
     * @return A {@link Mono} where, upon successful completion, emits the edited {@link Webhook}. If an error is
     * received, it is emitted through the {@code Mono}.
     */
    public Mono<Webhook> editWithToken(final Consumer<? super WebhookEditWithTokenSpec> spec) {
        return Mono.defer(
                () -> {
                    if (!getToken().isPresent()) {
                        throw new IllegalStateException("Can't edit webhook.");
                    }
                    WebhookEditWithTokenSpec mutatedSpec = new WebhookEditWithTokenSpec();
                    spec.accept(mutatedSpec);
                    return gateway.getRestClient().getWebhookService()
                            .modifyWebhookWithToken(getId().asLong(), getToken().get(), mutatedSpec.asRequest());
                })
                .map(data -> new Webhook(gateway, data));
    }

    /**
     * Executes this webhook without waiting for a confirmation that a message was created.
     *
     * @param spec A {@link Consumer} that provides a "blank" {@link WebhookExecuteSpec} to be operated on.
     * @return A {@link Mono} where, upon successful webhook execution, completes. If the message fails to save,
     * an error IS NOT emitted through the {@code Mono}.
     */
    public Mono<Void> execute(final Consumer<? super WebhookExecuteSpec> spec) {
        return execute(false, spec).cast(Void.class);
    }

    /**
     * Executes this webhook.
     *
     * @param wait True to specify to wait for server confirmation that the message was saved or
     * there was an error saving the message.
     * @param spec A {@link java.util.function.Consumer} that provides a "blank"
     * {@link discord4j.core.spec.WebhookExecuteSpec} to be operated on.
     * @return A {@link Mono} where, upon successful webhook execution, emits a Message if {@code wait = true}.
     * If the message fails to save, an error is emitted through the {@code Mono} only if {@code wait = true}.
     */
    public Mono<Message> execute(boolean wait, final Consumer<? super WebhookExecuteSpec> spec) {
        return Mono.defer(
                () -> {
                    if (!getToken().isPresent()) {
                        throw new IllegalArgumentException("Can't execute webhook.");
                    }
                    WebhookExecuteSpec mutatedSpec = new WebhookExecuteSpec();
                    spec.accept(mutatedSpec);
                    return gateway.getRestClient().getWebhookService()
                            .executeWebhook(getId().asLong(), getToken().get(), wait, mutatedSpec.asRequest())
                            .map(data -> new Message(gateway, data));
                }
        );
    }

    /**
     * Executes this webhook and waits for server confirmation for the message to save.
     *
     * @param spec A {@link Consumer} that provides a "blank" {@link WebhookExecuteSpec} to be operated on.
     * @return A {@link Mono} where, upon successful webhook execution, emits a Message.
     * If the message fails to save, an error is emitted through the {@code Mono}.
     */
    public Mono<Message> executeAndWait(final Consumer<? super WebhookExecuteSpec> spec) {
        return execute(true, spec);
    }

    @Override
    public boolean equals(@Nullable final Object obj) {
        return EntityUtil.equals(this, obj);
    }

    @Override
    public int hashCode() {
        return EntityUtil.hashCode(this);
    }

    @Override
    public String toString() {
        return "Webhook{" +
                "data=" + data +
                '}';
    }

    /**
     * Represents the various types of webhooks.
     */
    public enum Type {
        /**
         * Unknown type.
         */
        UNKNOWN(-1),

        /**
         * Incoming Webhooks can post messages to channels with a generated token.
         */
        INCOMING(1),

        /**
         * Channel Follower Webhooks are internal webhooks used with Channel Following to post new messages
         * into channels.
         */
        CHANNEL_FOLLOWER(2);

        /**
         * The underlying value as represented by Discord.
         */
        private final int value;

        /**
         * Constructs a {@code Webhook.Type}.
         *
         * @param value The underlying value as represented by Discord.
         */
        Type(final int value) {
            this.value = value;
        }

        /**
         * Gets the underlying value as represented by Discord.
         *
         * @return The underlying value as represented by Discord.
         */
        public int getValue() {
            return value;
        }

        /**
         * Gets the type of webhook. It is guaranteed that invoking {@link #getValue()} from the returned enum will be
         * equal ({@code ==}) to the supplied {@code value}.
         *
         * @param value The underlying value as represented by Discord.
         * @return The type of webhook.
         */
        public static Webhook.Type of(final int value) {
            switch (value) {
                case 1: return INCOMING;
                case 2: return CHANNEL_FOLLOWER;
                default: return UNKNOWN;
            }
        }
    }
}<|MERGE_RESOLUTION|>--- conflicted
+++ resolved
@@ -25,12 +25,8 @@
 import discord4j.core.spec.WebhookExecuteSpec;
 import discord4j.core.util.EntityUtil;
 import discord4j.discordjson.json.WebhookData;
-<<<<<<< HEAD
-=======
-import discord4j.common.util.Snowflake;
 import discord4j.discordjson.json.WebhookPartialChannelData;
 import discord4j.discordjson.json.WebhookPartialGuildData;
->>>>>>> 2459ff32
 import reactor.core.publisher.Mono;
 import reactor.util.annotation.Nullable;
 
@@ -72,49 +68,6 @@
         return Snowflake.of(data.id());
     }
 
-    public enum Type {
-        UNKNOWN(-1),
-        /**
-         * Incoming Webhooks can post messages to channels with a generated token
-         */
-        INCOMING(1),
-        /**
-         * Channel Follower Webhooks are internal webhooks used with Channel Following
-         * to post new messages into channels
-         */
-        CHANNEL_FOLLOWER(2);
-
-        private final int value;
-
-        Type(int value) {
-            this.value = value;
-        }
-
-        public int getValue() {
-            return value;
-        }
-
-        public static Type fromValue(int value) {
-            switch (value) {
-                case 1:
-                    return Type.INCOMING;
-                case 2:
-                    return Type.CHANNEL_FOLLOWER;
-                default:
-                    return Type.UNKNOWN;
-            }
-        }
-    }
-
-    /**
-     * Gets the type of this webhook.
-     *
-     * @return The type of this webhook.
-     */
-    public Type getType() {
-        return Type.fromValue(data.type());
-    }
-
     /**
      * Gets the data of the webhook.
      *
@@ -243,9 +196,6 @@
     }
 
     /**
-<<<<<<< HEAD
-     * Requests to delete this webhook. Requires the MANAGE_WEBHOOKS permission.
-=======
      * Gets the guild id of the channel that this webhook is following (returned for Channel Follower Webhooks),
      * if present.
      *
@@ -286,8 +236,7 @@
     }
 
     /**
-     * Requests to delete this webhook.
->>>>>>> 2459ff32
+     * Requests to delete this webhook. Requires the MANAGE_WEBHOOKS permission.
      *
      * @return A {@link Mono} where, upon successful completion, emits nothing; indicating the webhook has been deleted.
      * If an error is received, it is emitted through the {@code Mono}.
