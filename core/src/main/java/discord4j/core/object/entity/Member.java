/*
 * This file is part of Discord4J.
 *
 * Discord4J is free software: you can redistribute it and/or modify
 * it under the terms of the GNU Lesser General Public License as published by
 * the Free Software Foundation, either version 3 of the License, or
 * (at your option) any later version.
 *
 * Discord4J is distributed in the hope that it will be useful,
 * but WITHOUT ANY WARRANTY; without even the implied warranty of
 * MERCHANTABILITY or FITNESS FOR A PARTICULAR PURPOSE.  See the
 * GNU Lesser General Public License for more details.
 *
 * You should have received a copy of the GNU Lesser General Public License
 * along with Discord4J.  If not, see <http://www.gnu.org/licenses/>.
 */
package discord4j.core.object.entity;

import discord4j.common.store.action.read.ReadActions;
import discord4j.common.util.Snowflake;
import discord4j.core.GatewayDiscordClient;
import discord4j.core.object.VoiceState;
import discord4j.core.object.presence.Presence;
import discord4j.core.retriever.EntityRetrievalStrategy;
import discord4j.core.spec.BanQuerySpec;
import discord4j.core.spec.GuildMemberEditSpec;
import discord4j.core.util.OrderUtil;
import discord4j.core.util.PermissionUtil;
import discord4j.discordjson.json.MemberData;
import discord4j.discordjson.json.gateway.ImmutableRequestGuildMembers;
import discord4j.discordjson.json.gateway.RequestGuildMembers;
import discord4j.discordjson.possible.Possible;
import discord4j.rest.util.Color;
import discord4j.rest.util.PermissionSet;
import reactor.core.publisher.Flux;
import reactor.core.publisher.Mono;
import reactor.math.MathFlux;
import reactor.util.annotation.Nullable;

import java.time.Instant;
import java.time.format.DateTimeFormatter;
import java.util.List;
import java.util.Objects;
import java.util.Optional;
import java.util.Set;
import java.util.function.Consumer;
import java.util.function.Predicate;
import java.util.stream.Collectors;

/**
 * A Discord guild member.
 *
 * @see <a href="https://discord.com/developers/docs/resources/guild#guild-member-object">Guild Member Object</a>
 */
public final class Member extends User {

    /** The raw data as represented by Discord. */
    private final MemberData data;

    /** The ID of the guild this user is associated to. */
    private final long guildId;

    /**
     * Constructs a {@code Member} with an associated ServiceMediator and Discord data.
     *
     * @param gateway The {@link GatewayDiscordClient} associated to this object, must be non-null.
     * @param data The raw data as represented by Discord, must be non-null.
     * @param guildId The ID of the guild this user is associated to.
     */
    public Member(final GatewayDiscordClient gateway, final MemberData data, final long guildId) {
        super(gateway, data.user());
        this.data = Objects.requireNonNull(data);
        this.guildId = guildId;
    }

    @Override
    public Mono<Member> asMember(final Snowflake guildId) {
        return Mono.just(this)
                .filter(member -> member.getGuildId().equals(guildId))
                .switchIfEmpty(super.asMember(guildId));
    }

    /**
     * Gets the user's guild roles' IDs.
     *
     * @return The user's guild roles' IDs.
     */
    public Set<Snowflake> getRoleIds() {
        return data.roles().stream()
                .map(Snowflake::of)
                .collect(Collectors.toSet());
    }

    /**
     * Requests to retrieve the user's guild roles.
     * <p>
     * The order of items emitted by the returned {@code Flux} is unspecified. Use {@link OrderUtil#orderRoles(Flux)}
     * to consistently order roles.
     *
     * @return A {@link Flux} that continually emits the user's guild {@link Role roles}. If an error is received, it is
     * emitted through the {@code Flux}.
     */
    public Flux<Role> getRoles() {
        return Flux.fromIterable(getRoleIds())
                .flatMap(id -> getClient().getRoleById(getGuildId(), id));
    }

    /**
     * Requests to retrieve the user's guild roles, using the given retrieval strategy.
     * <p>
     * The order of items emitted by the returned {@code Flux} is unspecified. Use {@link OrderUtil#orderRoles(Flux)}
     * to consistently order roles.
     *
     * @param retrievalStrategy the strategy to use to get the roles
     * @return A {@link Flux} that continually emits the user's guild {@link Role roles}. If an error is received, it is
     * emitted through the {@code Flux}.
     */
    public Flux<Role> getRoles(EntityRetrievalStrategy retrievalStrategy) {
        return Flux.fromIterable(getRoleIds())
                .flatMap(id -> getClient().withRetrievalStrategy(retrievalStrategy).getRoleById(getGuildId(), id));
    }

    /**
     * Requests to retrieve the user's highest guild role.
     * <p>
     * The highest role is defined to be the role with the highest position, based on Discord's ordering. This is the
     * role that appears at the <b>top</b> in Discord's UI.
     *
     * @return A {@link Mono} where, upon successful completion, emits the user's highest {@link Role role}. If an error
     * is received, it is emitted through the {@code Mono}.
     */
    public Mono<Role> getHighestRole() {
        return MathFlux.max(Flux.fromIterable(getRoleIds()).flatMap(id -> getClient().getRoleById(getGuildId(), id)),
                OrderUtil.ROLE_ORDER);
    }

    /**
     * Requests to retrieve the user's highest guild role, using the given retrieval strategy.
     * <p>
     * The highest role is defined to be the role with the highest position, based on Discord's ordering. This is the
     * role that appears at the <b>top</b> in Discord's UI.
     *
     * @param retrievalStrategy the strategy to use to get the highest role
     * @return A {@link Mono} where, upon successful completion, emits the user's highest {@link Role role}. If an error
     * is received, it is emitted through the {@code Mono}.
     */
    public Mono<Role> getHighestRole(EntityRetrievalStrategy retrievalStrategy) {
        return MathFlux.max(Flux.fromIterable(getRoleIds())
                        .flatMap(id -> getClient().withRetrievalStrategy(retrievalStrategy).getRoleById(getGuildId(),
                                id)),
                OrderUtil.ROLE_ORDER);
    }

    /**
     * Gets when the user joined the guild.
     *
     * @return When the user joined the guild.
     */
    public Instant getJoinTime() {
        return DateTimeFormatter.ISO_OFFSET_DATE_TIME.parse(data.joinedAt(), Instant::from);
    }

    /**
     * Gets when the user started boosting the server, if present.
     *
     * @return When the user started boosting the server, if present.
     */
    public Optional<Instant> getPremiumTime() {
        return Possible.flatOpt(data.premiumSince())
                .map(timestamp -> DateTimeFormatter.ISO_OFFSET_DATE_TIME.parse(timestamp, Instant::from));
    }

    /**
     * Gets the ID of the guild this user is associated to.
     *
     * @return The ID of the guild this user is associated to.
     */
    public Snowflake getGuildId() {
        return Snowflake.of(guildId);
    }

    /**
     * Requests to retrieve the guild this user is associated to.
     *
     * @return A {@link Mono} where, upon successful completion, emits the {@link Guild guild} this user is associated
     * to. If an error is received, it is emitted through the {@code Mono}.
     */
    public Mono<Guild> getGuild() {
        return getClient().getGuildById(getGuildId());
    }

    /**
     * Requests to retrieve the guild this user is associated to, using the given retrieval strategy.
     *
     * @param retrievalStrategy the strategy to use to get the guild
     * @return A {@link Mono} where, upon successful completion, emits the {@link Guild guild} this user is associated
     * to. If an error is received, it is emitted through the {@code Mono}.
     */
    public Mono<Guild> getGuild(EntityRetrievalStrategy retrievalStrategy) {
        return getClient().withRetrievalStrategy(retrievalStrategy).getGuildById(getGuildId());
    }

    /**
     * Gets the name that is displayed in client.
     *
     * @return The name that is displayed in client.
     */
    public String getDisplayName() {
        return getNickname().orElse(getUsername());
    }

    /**
     * Gets the user's guild nickname (if one is set).
     *
     * @return The user's guild nickname (if one is set).
     */
    public Optional<String> getNickname() {
        return Possible.flatOpt(data.nick());
    }

    /**
     * Gets the <i>raw</i> nickname mention. This is the format utilized to directly mention another user (assuming the
     * user exists in context of the mention).
     *
     * @return The <i>raw</i> nickname mention.
     */
    public String getNicknameMention() {
        return "<@!" + getId().asString() + ">";
    }

    /**
     * Requests to retrieve this user's voice state for this guild.
     *
     * @return A {@link Mono} where, upon successful completion, emits a {@link VoiceState voice state} for this user
     * for this guild. If an error is received, it is emitted through the {@code Mono}.
     */
    public Mono<VoiceState> getVoiceState() {
        return Mono.from(getClient().getGatewayResources().getStore()
                .execute(ReadActions.getVoiceStateById(getGuildId().asLong(), getId().asLong())))
                .map(bean -> new VoiceState(getClient(), bean));
    }

    /**
     * Requests to retrieve the presence for this user for this guild.
     * {@code Intent.GUILD_PRESENCES} is required to get the presence of the bot, otherwise the emitted {@code Mono}
     * will always be empty.
     *
     * @return A {@link Mono} where, upon successful completion, emits a {@link Presence presence} for this user for
     * this guild. If an error is received, it is emitted through the {@code Mono}.
     */
    public Mono<Presence> getPresence() {
        // Fix https://github.com/Discord4J/Discord4J/issues/475
        if (getClient().getSelfId().equals(getId())) {
            return Mono.defer(() -> {
                final ImmutableRequestGuildMembers request = RequestGuildMembers.builder()
                        .guildId(getGuildId().asString())
                        .addUserId(getId().asString())
                        .presences(true)
                        .limit(1)
                        .build();

<<<<<<< HEAD
                return getClient().requestMembers(request)
                        .singleOrEmpty()
                        .flatMap(Member::getPresence)
                        // IllegalArgumentException can be thrown during request validation if intents are not matching the request
                        .onErrorResume(IllegalArgumentException.class, err -> Mono.empty());
=======
                return getClient().requestMemberChunks(request)
                    .singleOrEmpty()
                    .flatMap(chunk -> Mono.justOrEmpty(chunk.presences().toOptional())
                            .flatMapIterable(list -> list)
                            .next()
                            .map(Presence::new))
                    // IllegalArgumentException can be thrown during request validation if intents are not matching the request
                    .onErrorResume(IllegalArgumentException.class, err -> Mono.empty());
>>>>>>> 986d3ef3
            });
        }

        return Mono.from(getClient().getGatewayResources().getStore()
                .execute(ReadActions.getPresenceById(getGuildId().asLong(), getId().asLong())))
                .map(Presence::new);
    }

    /**
     * Gets whether the user has not yet passed the guild's Membership Screening requirements.
     *
      * @return Whether the user has not yet passed the guild's Membership Screening requirements.
     */
    public boolean isPending() {
        return data.pending().toOptional().orElse(false);
    }

    /**
     * Requests to kick this member.
     *
     * @return A {@link Mono} where, upon successful completion, emits nothing; indicating the member was kicked. If an
     * error is received, it is emitted through the {@code Mono}.
     */
    public Mono<Void> kick() {
        return kick(null);
    }

    /**
     * Requests to kick this member while optionally specifying the reason.
     *
     * @param reason The reason, if present.
     * @return A {@link Mono} where, upon successful completion, emits nothing; indicating the member was kicked. If an
     * error is received, it is emitted through the {@code Mono}.
     */
    public Mono<Void> kick(@Nullable final String reason) {
        return getClient().getRestClient().getGuildService()
                .removeGuildMember(getGuildId().asLong(), getId().asLong(), reason);
    }

    /**
     * Requests to ban this user.
     *
     * @param spec A {@link Consumer} that provides a "blank" {@link BanQuerySpec} to be operated on.
     * @return A {@link Mono} where, upon successful completion, emits nothing; indicating this user was banned. If an
     * error is received, it is emitted through the {@code Mono}.
     */
    public Mono<Void> ban(final Consumer<? super BanQuerySpec> spec) {
        return Mono.defer(
                () -> {
                    BanQuerySpec mutatedSpec = new BanQuerySpec();
                    spec.accept(mutatedSpec);
                    return getClient().getRestClient().getGuildService()
                            .createGuildBan(getGuildId().asLong(), getId().asLong(), mutatedSpec.asRequest(),
                                    mutatedSpec.getReason());
                });
    }

    /**
     * Requests to unban this user.
     *
     * @return A {@link Mono} where, upon successful completion, emits nothing; indicating this user was unbanned. If an
     * error is received, it is emitted through the {@code Mono}.
     */
    public Mono<Void> unban() {
        return unban(null);
    }

    /**
     * Requests to unban this user while optionally specifying the reason.
     *
     * @param reason The reason, if present.
     * @return A {@link Mono} where, upon successful completion, emits nothing; indicating this user was unbanned. If an
     * error is received, it is emitted through the {@code Mono}.
     */
    public Mono<Void> unban(@Nullable final String reason) {
        return getClient().getRestClient().getGuildService()
                .removeGuildBan(getGuildId().asLong(), getId().asLong(), reason);
    }

    /**
     * Requests to add a role to this member.
     *
     * @param roleId The ID of the role to add to this member.
     * @return A {@link Mono} where, upon successful completion, emits nothing; indicating the role was added to this
     * member. If an error is received, it is emitted through the {@code Mono}.
     */
    public Mono<Void> addRole(final Snowflake roleId) {
        return addRole(roleId, null);
    }

    /**
     * Requests to add a role to this member while optionally specifying the reason.
     *
     * @param roleId The ID of the role to add to this member.
     * @param reason The reason, if present.
     * @return A {@link Mono} where, upon successful completion, emits nothing; indicating the role was added to this
     * member. If an error is received, it is emitted through the {@code Mono}.
     */
    public Mono<Void> addRole(final Snowflake roleId, @Nullable final String reason) {
        return getClient().getRestClient().getGuildService()
                .addGuildMemberRole(guildId, getId().asLong(), roleId.asLong(), reason);
    }

    /**
     * Requests to remove a role from this member.
     *
     * @param roleId The ID of the role to remove from this member.
     * @return A {@link Mono} where, upon successful completion, emits nothing; indicating the role was removed from
     * this member. If an error is received, it is emitted through the {@code Mono}.
     */
    public Mono<Void> removeRole(final Snowflake roleId) {
        return removeRole(roleId, null);
    }

    /**
     * Requests to remove a role from this member while optionally specifying the reason.
     *
     * @param roleId The ID of the role to remove from this member.
     * @param reason The reason, if present.
     * @return A {@link Mono} where, upon successful completion, emits nothing; indicating the role was removed from
     * this member. If an error is received, it is emitted through the {@code Mono}.
     */
    public Mono<Void> removeRole(final Snowflake roleId, @Nullable final String reason) {
        return getClient().getRestClient().getGuildService()
                .removeGuildMemberRole(guildId, getId().asLong(), roleId.asLong(), reason);
    }

    /**
     * Requests to calculate the permissions granted to this member by his roles in the guild.
     *
     * @return The permissions granted to this member by his roles in the guild.
     */
    public Mono<PermissionSet> getBasePermissions() {
        Mono<Boolean> getIsOwner = getGuild().map(guild -> guild.getOwnerId().equals(getId()));
        Mono<PermissionSet> getEveryonePerms = getGuild().flatMap(Guild::getEveryoneRole).map(Role::getPermissions);
        Mono<List<PermissionSet>> getRolePerms = getRoles().map(Role::getPermissions).collectList();

        return getIsOwner.filter(Predicate.isEqual(Boolean.TRUE))
                .flatMap(ignored -> Mono.just(PermissionSet.all()))
                .switchIfEmpty(Mono.zip(getEveryonePerms, getRolePerms, PermissionUtil::computeBasePermissions));
    }

    /**
     * Requests to determine if this member is higher in the role hierarchy than the provided member or signal
     * IllegalArgumentException if the provided member is in a different guild than this member.
     * This is determined by the positions of each of the members' highest roles.
     *
     * @param otherMember The member to compare in the role hierarchy with this member.
     * @return A {@link Mono} where, upon successful completion, emits {@code true} if this member is higher in the
     * role hierarchy than the provided member, {@code false} otherwise. If an error is received, it is emitted
     * through the {@code Mono}.
     */
    public Mono<Boolean> isHigher(Member otherMember) {
        if (!getGuildId().equals(otherMember.getGuildId())) {
            return Mono.error(new IllegalArgumentException("The provided member is in a different guild."));
        }

        // A member is not considered to be higher in the role hierarchy than himself
        if (this.equals(otherMember)) {
            return Mono.just(false);
        }

        return getGuild().map(Guild::getOwnerId)
                .flatMap(ownerId -> {
                    // the owner of the guild is higher in the role hierarchy than everyone
                    if (ownerId.equals(getId())) {
                        return Mono.just(true);
                    }
                    if (ownerId.equals(otherMember.getId())) {
                        return Mono.just(false);
                    }

                    return hasHigherRoles(otherMember.getRoleIds());
                });
    }

    /**
     * Requests to determine if this member is higher in the role hierarchy than the member as represented
     * by the supplied ID or signal IllegalArgumentException if the member as represented by the supplied ID is in
     * a different guild than this member.
     * This is determined by the positions of each of the members' highest roles.
     *
     * @param id The ID of the member to compare in the role hierarchy with this member.
     * @return A {@link Mono} where, upon successful completion, emits {@code true} if this member is higher in the role
     * hierarchy than the member as represented by the supplied ID, {@code false} otherwise. If an error is received,
     * it is emitted through the {@code Mono}.
     */
    public Mono<Boolean> isHigher(Snowflake id) {
        return getClient().getMemberById(getGuildId(), id).flatMap(this::isHigher);
    }

    /**
     * Requests to determine if the position of this member's highest role is greater than the highest position of the
     * provided roles.
     * <p>
     * The behavior of this operation is undefined if a given role is from a different guild.
     *
     * @param otherRoles The set of roles to compare in the role hierarchy with this member's roles.
     * @return A {@link Mono} where, upon successful completion, emits {@code true} if the position of this member's
     * highest role is greater than the highest position of the provided roles, {@code false} otherwise.
     * If an error is received it is emitted through the {@code Mono}.
     */
    public Mono<Boolean> hasHigherRoles(Set<Snowflake> otherRoles) {
        return getGuild()
                .flatMapMany(Guild::getRoles)
                .transform(OrderUtil::orderRoles)
                .collectList()
                .map(guildRoles -> { // Get the sorted list of guild roles
                    Set<Snowflake> thisRoleIds = getRoleIds();

                    // Get the position of this member's highest role by finding the maximum element in guildRoles which
                    // the member has and then finding its index in the sorted list of guild roles (the role's actual
                    // position). The @everyone role is not included, so if we end up with empty, that is their only
                    // role which is always at position 0.
                    int thisHighestRolePos = guildRoles.stream()
                            .filter(role -> thisRoleIds.contains(role.getId()))
                            .max(OrderUtil.ROLE_ORDER)
                            .map(guildRoles::indexOf)
                            .orElse(0);

                    int otherHighestPos = guildRoles.stream()
                            .filter(role -> otherRoles.contains(role.getId()))
                            .max(OrderUtil.ROLE_ORDER)
                            .map(guildRoles::indexOf)
                            .orElse(0);

                    return thisHighestRolePos > otherHighestPos;
                });
    }

    /**
     * Requests to determine the {@link Color} this member would be visually represented in the Discord client.
     *
     * @return A {@link Mono} where, upon successful completion, emits the {@code Color} this member would be visually
     * represented in the Discord client. If an error is received, it is emitted through the {@code Mono}.
     */
    public Mono<Color> getColor() {
        Flux<Role> rolesWithColor = getRoles().filter(it -> !it.getColor().equals(Role.DEFAULT_COLOR));

        return MathFlux.max(rolesWithColor, OrderUtil.ROLE_ORDER)
                .map(Role::getColor)
                .defaultIfEmpty(Role.DEFAULT_COLOR);
    }

    /**
     * Requests to edit this member.
     *
     * @param spec A {@link Consumer} that provides a "blank" {@link GuildMemberEditSpec} to be operated on.
     * @return A {@link Mono} where, upon successful completion, emits the modified {@link Member}. If an error is
     * received, it is emitted through the {@code Mono}.
     */
    public Mono<Member> edit(final Consumer<? super GuildMemberEditSpec> spec) {
        return Mono.defer(
                () -> {
                    GuildMemberEditSpec mutatedSpec = new GuildMemberEditSpec();
                    spec.accept(mutatedSpec);
                    return getClient().getRestClient().getGuildService()
                            .modifyGuildMember(getGuildId().asLong(), getId().asLong(), mutatedSpec.asRequest(),
                                    mutatedSpec.getReason())
                            .map(data -> new Member(getClient(), data, guildId));
                });
    }

    @Override
    public String toString() {
        return "Member{" +
                "data=" + data +
                ", guildId=" + guildId +
                "} " + super.toString();
    }
}<|MERGE_RESOLUTION|>--- conflicted
+++ resolved
@@ -259,13 +259,6 @@
                         .limit(1)
                         .build();
 
-<<<<<<< HEAD
-                return getClient().requestMembers(request)
-                        .singleOrEmpty()
-                        .flatMap(Member::getPresence)
-                        // IllegalArgumentException can be thrown during request validation if intents are not matching the request
-                        .onErrorResume(IllegalArgumentException.class, err -> Mono.empty());
-=======
                 return getClient().requestMemberChunks(request)
                     .singleOrEmpty()
                     .flatMap(chunk -> Mono.justOrEmpty(chunk.presences().toOptional())
@@ -274,7 +267,6 @@
                             .map(Presence::new))
                     // IllegalArgumentException can be thrown during request validation if intents are not matching the request
                     .onErrorResume(IllegalArgumentException.class, err -> Mono.empty());
->>>>>>> 986d3ef3
             });
         }
 
