--- conflicted
+++ resolved
@@ -61,13 +61,11 @@
 import reactor.util.Loggers;
 import reactor.util.context.Context;
 
-import java.time.Duration;
 import java.time.ZonedDateTime;
 import java.time.format.DateTimeFormatter;
 import java.util.Collections;
 import java.util.Optional;
 import java.util.Set;
-import java.util.concurrent.TimeoutException;
 import java.util.function.Consumer;
 import java.util.function.Function;
 import java.util.function.Supplier;
@@ -493,14 +491,14 @@
     public <E extends Event, T> Flux<T> on(Class<E> eventClass, Function<E, Publisher<T>> mapper) {
         return on(eventClass)
                 .flatMap(event -> Flux.defer(() -> mapper.apply(event))
-                        .subscriberContext(ctx -> ctx.put(LogUtil.KEY_SHARD_ID, event.getShardInfo().getIndex()))
+                        .contextWrite(ctx -> ctx.put(LogUtil.KEY_SHARD_ID, event.getShardInfo().getIndex()))
                         .onErrorResume(t -> {
                             log.warn(format(Context.of(LogUtil.KEY_GATEWAY_ID, Integer.toHexString(hashCode()),
                                     LogUtil.KEY_SHARD_ID, event.getShardInfo().getIndex()), "Error while handling {}"),
                                     eventClass.getSimpleName(), t);
                             return Mono.empty();
                         }))
-                .subscriberContext(ctx -> ctx.put(LogUtil.KEY_GATEWAY_ID, Integer.toHexString(hashCode())));
+                .contextWrite(ctx -> ctx.put(LogUtil.KEY_GATEWAY_ID, Integer.toHexString(hashCode())));
     }
 
     /**
@@ -545,18 +543,14 @@
      * Submit a {@link RequestGuildMembers} payload using the current Gateway connection and wait for its completion,
      * delivering {@link Member} elements asynchronously through a {@link Flux}. This method performs a check to
      * validate whether the given guild's data can be obtained from this {@link GatewayDiscordClient}.
-     * <p>
-     * A timeout given by is used to fail this request if the operation is unable to complete due to disallowed or
-     * disabled members intent. This is particularly relevant when requesting a complete member list. If the timeout is
-     * triggered, a {@link TimeoutException} is forwarded through the {@link Flux}.
      *
      * @param request the member request to submit. Create one using {@link RequestGuildMembers#builder()}.
-     * {@link Flux#timeout(Duration)}
      * @return a {@link Flux} of {@link Member} for the given {@link Guild}. If an error occurs, it is emitted through
      * the {@link Flux}.
      */
     public Flux<Member> requestMembers(RequestGuildMembers request) {
         try {
+            // client-side validation is required to avoid indefinitely waiting for a response
             ValidationUtil.validateRequestGuildMembers(request, Possible.of(gatewayResources.getIntents()));
         } catch (Throwable t) {
             return Flux.error(t);
@@ -576,13 +570,11 @@
                                 .map(data -> new Member(this, data, guildId.asLong()))
                                 .collect(Collectors.toList())))
                 .orElseThrow(() -> new IllegalStateException("Unable to find gateway client"));
-        Duration timeout = gatewayResources.getMemberRequestTimeout();
-        return Flux.deferWithContext(ctx -> getGuildById(guildId)
+        return Flux.deferContextual(ctx -> getGuildById(guildId)
                 .then(gatewayClientGroup.unicast(ShardGatewayPayload.requestGuildMembers(
                         RequestGuildMembers.builder()
                                 .from(request)
                                 .nonce(nonce)
-<<<<<<< HEAD
                                 .build(), shardId))
                         .then(Mono.fromRunnable(() -> {
                             if (request.query().toOptional().map(String::isEmpty).orElse(false)
@@ -590,15 +582,8 @@
                                 completingChunkNonces.add(nonce);
                             }
                         })))
-                .thenMany(Flux.defer(incomingMembers));
-=======
-                                .build(), shardId)))
                 .thenMany(Flux.defer(incomingMembers))
-                .transform(flux -> ValidationUtil.isRequestingEntireList(request) ? flux.timeout(timeout) : flux)
-                .doOnComplete(() -> log.debug(format(ctx, "Member request completed: {}"), request))
-                .doOnError(TimeoutException.class,
-                        t -> log.warn(format(ctx, "Member request timed out: {}"), request)));
->>>>>>> 14dab2c8
+                .doOnComplete(() -> log.debug(format(ctx, "Member request completed: {}"), request)));
     }
 
     /**
